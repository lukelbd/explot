from setuptools import setup
from os.path import exists

with open('requirements.txt') as f:
    install_req = [req.strip() for req in f.read().split('\n')]
install_req = [req for req in install_req if req and req[0] != '#']

classifiers = [
    'License :: OSI Approved :: MIT License',
    'Operating System :: OS Independent',
    'Intended Audience :: Science/Research',
    'Programming Language :: Python :: 3 :: Only',
    'Programming Language :: Python :: 3.6',
    'Programming Language :: Python :: 3.7',
    'Programming Language :: Python :: 3.8',
    ]

if exists('README.rst'): # when does this not exist?
    with open('README.rst') as f:
        long_description = f.read()
else:
    long_description = ''

setup(
<<<<<<< HEAD
    name             = 'proplot',
    url              = 'https://lukelbd.github.io/proplot',
    author           = 'Luke Davis',
    version          = '1.0',
    author_email     = 'lukelbd@gmail.com',
    python_requires  = '>=3.6.0',
    project_urls     = {
=======
    url = 'https://lukelbd.github.io/proplot',
    name = 'proplot',
    author = 'Luke Davis',
    author_email = 'lukelbd@gmail.com',
    maintainer = 'Luke Davis',
    maintainer_email = 'lukelbd@gmail.com',
    python_requires = '>=3.6.0',
    project_urls={
>>>>>>> 591dac72
        'Bug Tracker': 'https://github.com/lukelbd/proplot/issues',
        'Documentation':  'https://lukelbd.github.io/proplot',
        'Source Code': 'https://github.com/lukelbd/proplot'
        },
<<<<<<< HEAD
    packages         = ['proplot'], # reserve name
    package_data     = {'': [
        'cmaps/*', 'fonts/*', 'colors/*', '.proplotrc'
        ]},
    install_requires = [
        'matplotlib>=2.2', 'numpy>=1.11', 'lxml>=4.0.0',
        ],
    license          = open('LICENSE.txt').read(),
    description      = 'A comprehensive matplotlib wrapper for making beautiful, publication-quality graphics.',
    long_description = open('README.rst').read(),
)
=======
    packages = ['proplot'],
    classifiers = classifiers,
    include_package_data = True, # normally uses MANIFEST.in but setuptools_scm auto-detects tracked files
    install_requires = install_req,
    license = 'MIT',
    description = 'A comprehensive wrapper for making beautiful, publication-quality graphics.',
    long_description = long_description,
    long_description_content_type = 'text/x-rst',
    use_scm_version={'version_scheme': 'post-release', 'local_scheme': 'dirty-tag'},
    setup_requires=[
        'setuptools_scm',
        'setuptools>=30.3.0',
        'setuptools_scm_git_archive',
        ],
    )
>>>>>>> 591dac72
<|MERGE_RESOLUTION|>--- conflicted
+++ resolved
@@ -22,15 +22,6 @@
     long_description = ''
 
 setup(
-<<<<<<< HEAD
-    name             = 'proplot',
-    url              = 'https://lukelbd.github.io/proplot',
-    author           = 'Luke Davis',
-    version          = '1.0',
-    author_email     = 'lukelbd@gmail.com',
-    python_requires  = '>=3.6.0',
-    project_urls     = {
-=======
     url = 'https://lukelbd.github.io/proplot',
     name = 'proplot',
     author = 'Luke Davis',
@@ -39,24 +30,10 @@
     maintainer_email = 'lukelbd@gmail.com',
     python_requires = '>=3.6.0',
     project_urls={
->>>>>>> 591dac72
         'Bug Tracker': 'https://github.com/lukelbd/proplot/issues',
         'Documentation':  'https://lukelbd.github.io/proplot',
         'Source Code': 'https://github.com/lukelbd/proplot'
         },
-<<<<<<< HEAD
-    packages         = ['proplot'], # reserve name
-    package_data     = {'': [
-        'cmaps/*', 'fonts/*', 'colors/*', '.proplotrc'
-        ]},
-    install_requires = [
-        'matplotlib>=2.2', 'numpy>=1.11', 'lxml>=4.0.0',
-        ],
-    license          = open('LICENSE.txt').read(),
-    description      = 'A comprehensive matplotlib wrapper for making beautiful, publication-quality graphics.',
-    long_description = open('README.rst').read(),
-)
-=======
     packages = ['proplot'],
     classifiers = classifiers,
     include_package_data = True, # normally uses MANIFEST.in but setuptools_scm auto-detects tracked files
@@ -72,4 +49,3 @@
         'setuptools_scm_git_archive',
         ],
     )
->>>>>>> 591dac72
