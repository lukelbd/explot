#!/usr/bin/env python3
"""
Tools for registering and visualizing colormaps, color cycles, color string
names, and fonts. New colormap classes, new colormap normalizer
classes, and new constructor functions for generating instances of these
classes. Related utilities for manipulating colors. See
:ref:`Colormaps`, :ref:`Color cycles`, and :ref:`Colors and fonts`
for details.
"""
# Potential bottleneck, loading all this stuff?  *No*. Try using @timer on
# register functions, turns out worst is colormap one at 0.1 seconds.
import os
import re
import json
import glob
import cycler
from xml.etree import ElementTree
from numbers import Number, Integral
from matplotlib import docstring, rcParams
import numpy as np
import numpy.ma as ma
import matplotlib.colors as mcolors
import matplotlib.cm as mcm
from .utils import _warn_proplot, _notNone, _timer
from .external import hsluv
__all__ = [
    'BinNorm', 'CmapDict', 'ColorDict',
    'LinearSegmentedNorm',
    'LinearSegmentedColormap',
    'ListedColormap',
    'MidpointNorm', 'PerceptuallyUniformColormap',
    'cmaps', 'colors', 'cycles', 'fonts',
    'make_mapping_array',
    'register_cmaps', 'register_colors', 'register_cycles', 'register_fonts',
    'saturate', 'shade', 'show_cmaps', 'show_channels',
    'show_colors', 'show_colorspaces', 'show_cycles', 'show_fonts',
    'to_rgb', 'to_xyz',
    'Colormap', 'Colors', 'Cycle', 'Norm',
]

# Colormap stuff
CMAPS_TABLE = {
    # Assorted origin, but these belong together
    'Grayscale': (
        'Grays', 'Mono', 'GrayCycle',
    ),
    # Builtin
    'Matplotlib originals': (
        'viridis', 'plasma', 'inferno', 'magma', 'cividis',
        'twilight', 'twilight_shifted',
    ),
    # seaborn
    'Seaborn originals': (
        'Rocket', 'Mako', 'IceFire', 'Vlag',
    ),
    # PerceptuallyUniformColormap
    'ProPlot sequential': (
        'Fire',
        'Stellar',
        'Boreal',
        'Marine',
        'Dusk',
        'Glacial',
        'Sunrise', 'Sunset',
    ),
    'ProPlot diverging': (
        'Div', 'NegPos', 'DryWet',
    ),
    # cmOcean
    'cmOcean sequential': (
        'Oxy', 'Thermal', 'Dense', 'Ice', 'Haline',
        'Deep', 'Algae', 'Tempo', 'Speed', 'Turbid', 'Solar', 'Matter',
        'Amp', 'Phase',
    ),
    'cmOcean diverging': (
        'Balance', 'Delta', 'Curl',
    ),
    # ColorBrewer
    'ColorBrewer2.0 sequential': (
        'Purples', 'Blues', 'Greens', 'Oranges', 'Reds',
        'YlOrBr', 'YlOrRd', 'OrRd', 'PuRd', 'RdPu', 'BuPu',
        'PuBu', 'PuBuGn', 'BuGn', 'GnBu', 'YlGnBu', 'YlGn'
    ),
    'ColorBrewer2.0 diverging': (
        'Spectral', 'PiYG', 'PRGn', 'BrBG', 'PuOr', 'RdGY',
        'RdBu', 'RdYlBu', 'RdYlGn',
    ),
    # Nice diverging maps
    'Other diverging': (
        'ColdHot', 'CoolWarm', 'BR',
    ),
    # SciVisColor
    'SciVisColor blues': (
        'Blue0', 'Blue1', 'Blue2', 'Blue3', 'Blue4', 'Blue5',
        'Blue6', 'Blue7', 'Blue8', 'Blue9', 'Blue10', 'Blue11',
    ),
    'SciVisColor greens': (
        'Green1', 'Green2', 'Green3', 'Green4', 'Green5',
        'Green6', 'Green7', 'Green8',
    ),
    'SciVisColor oranges': (
        'Orange1', 'Orange2', 'Orange3', 'Orange4', 'Orange5',
        'Orange6', 'Orange7', 'Orange8',
    ),
    'SciVisColor browns': (
        'Brown1', 'Brown2', 'Brown3', 'Brown4', 'Brown5',
        'Brown6', 'Brown7', 'Brown8', 'Brown9',
    ),
    'SciVisColor reds and purples': (
        'RedPurple1', 'RedPurple2', 'RedPurple3', 'RedPurple4',
        'RedPurple5', 'RedPurple6', 'RedPurple7', 'RedPurple8',
    ),
    # Builtin maps that will be deleted; categories are taken from comments in
    # matplotlib source code. Some of these are really bad, some are segmented
    # maps when the should be color cycles, and some are just uninspiring.
    'MATLAB': (
        'bone', 'cool', 'copper', 'autumn', 'flag', 'prism',
        'jet', 'hsv', 'hot', 'spring', 'summer', 'winter', 'pink', 'gray',
    ),
    'GNUplot': (
        'gnuplot', 'gnuplot2', 'ocean', 'afmhot', 'rainbow',
    ),
    'GIST': (
        'gist_earth', 'gist_gray', 'gist_heat', 'gist_ncar',
        'gist_rainbow', 'gist_stern', 'gist_yarg',
    ),
    'Other': (
        'binary', 'bwr', 'brg',  # appear to be custom matplotlib
        'cubehelix', 'wistia', 'CMRmap',  # individually released
        'seismic', 'terrain', 'nipy_spectral',  # origin ambiguous
        'tab10', 'tab20', 'tab20b', 'tab20c',  # merged colormap cycles
    )
}
CMAPS_DIVERGING = tuple(
    (key1.lower(), key2.lower()) for key1, key2 in (
        ('PiYG', 'GYPi'),
        ('PRGn', 'GnRP'),
        ('BrBG', 'GBBr'),
        ('PuOr', 'OrPu'),
        ('RdGy', 'GyRd'),
        ('RdBu', 'BuRd'),
        ('RdYlBu', 'BuYlRd'),
        ('RdYlGn', 'GnYlRd'),
        ('BR', 'RB'),
        ('CoolWarm', 'WarmCool'),
        ('ColdHot', 'HotCold'),
        ('NegPos', 'PosNeg'),
        ('DryWet', 'WetDry')
    ))

# Named color filter props
COLORS_SPACE = 'hcl'  # color "distincness" is defined with this space
COLORS_THRESH = 0.10  # bigger number equals fewer colors
COLORS_TRANSLATIONS = tuple((re.compile(regex), sub) for regex, sub in (
    ('/', ' '),
    ('\'s', ''),
    (r'\s?majesty', ''),  # purple mountains majesty is too long
    ('reddish', 'red'),  # remove 'ish'
    ('purplish', 'purple'),
    ('bluish', 'blue'),
    (r'ish\b', ''),
    ('grey', 'gray'),
    ('pinky', 'pink'),
    ('greeny', 'green'),
    ('bluey', 'blue'),
    ('purply', 'purple'),
    ('purpley', 'purple'),
    ('yellowy', 'yellow'),
    ('robin egg', 'robins egg'),
    ('egg blue', 'egg'),
    ('bluegray', 'blue gray'),
    ('grayblue', 'gray blue'),
    ('lightblue', 'light blue'),
))  # prevent registering similar-sounding names
COLORS_IGNORE = re.compile('(' + '|'.join((
    'shit', 'poop', 'poo', 'pee', 'piss', 'puke', 'vomit', 'snot',
    'booger', 'bile', 'diarrhea',
)) + ')')  # filter these out, let's try to be professional here...
COLORS_INCLUDE = (
    'charcoal', 'sky blue', 'eggshell', 'sea blue', 'coral', 'aqua',
    'tomato red', 'brick red', 'crimson',
    'red orange', 'yellow orange', 'yellow green', 'blue green',
    'blue violet', 'red violet',
)  # common names that should always be included
COLORS_OPEN = (
    'red', 'pink', 'grape', 'violet',
    'indigo', 'blue', 'cyan', 'teal',
    'green', 'lime', 'yellow', 'orange', 'gray'
)
COLORS_BASE = {
    'blue': (0, 0, 1),
    'green': (0, 0.5, 0),
    'red': (1, 0, 0),
    'cyan': (0, 0.75, 0.75),
    'magenta': (0.75, 0, 0.75),
    'yellow': (0.75, 0.75, 0),
    'black': (0, 0, 0),
    'white': (1, 1, 1),
}

# *Proprietary* sans serif fonts that may or may not be on user system
# plus the fonts installed by matplotlib
# NOTE: Add to this as needed!
FONTS_SANS = [
    'Arial',
    'Avant Garde',
    'Avenir',
    'Bitstream Vera',  # matplotlib
    'Computer Modern Sans Serif',
    'DejaVu Sans',  # matplotlib
    'Frutiger',
    'Futura',
    'Geneva',
    'Gill Sans',
    'Helvetica',
    'Lucida Grande',
    'Lucid',
    'Myriad Pro',
    'Optima',
    'Tahoma',
    'Trebuchet MS',
    'Univers',
    'Verdana',
]


def _get_channel(color, channel, space='hcl'):
    """
    Get the hue, saturation, or luminance channel value from the input color.
    The color name `color` can optionally be a string with the format
    ``'color+x'`` or ``'color-x'``, where `x` specifies the offset from the
    channel value.

    Parameters
    ----------
    color : color-spec
        The color. Sanitized with `to_rgb`.
    channel : {'hue', 'chroma', 'saturation', 'luminance'}
        The HCL channel to be retrieved.
    space : {'hcl', 'hpl', 'hsl', 'hsv', 'rgb'}, optional
        The colorspace for the corresponding channel value.

    Returns
    -------
    value : float
        The channel value.
    """
    # Interpret channel
    if callable(color) or isinstance(color, Number):
        return color
    if channel == 'hue':
        channel = 0
    elif channel in ('chroma', 'saturation'):
        channel = 1
    elif channel == 'luminance':
        channel = 2
    else:
        raise ValueError(f'Unknown channel {channel!r}.')
    # Interpret string or RGB tuple
    offset = 0
    if isinstance(color, str):
        match = re.search('([-+][0-9.]+)$', color)
        if match:
            offset = float(match.group(0))
            color = color[:match.start()]
    return offset + to_xyz(color, space)[channel]


def shade(color, scale=1):
    """
    Scale the luminance channel of the input color.

    Parameters
    ----------
    color : color-spec
        The color. Sanitized with `to_rgb`.
    scale : float, optoinal
        The luminance channel is multiplied by this value.

    Returns
    -------
    color
        The new RGB tuple.
    """
    *color, alpha = to_rgb(color, alpha=True)
    color = [*hsluv.rgb_to_hsl(*color)]
    # multiply luminance by this value
    color[2] = max(0, min(color[2] * scale, 100))
    color = [*hsluv.hsl_to_rgb(*color)]
    return (*color, alpha)


def saturate(color, scale=0.5):
    """
    Scale the saturation channel of the input color.

    Parameters
    ----------
    color : color-spec
        The color. Sanitized with `to_rgb`.
    scale : float, optoinal
        The HCL saturation channel is multiplied by this value.

    Returns
    -------
    color
        The new RGB tuple.
    """
    *color, alpha = to_rgb(color, alpha=True)
    color = [*hsluv.rgb_to_hsl(*color)]
    # multiply luminance by this value
    color[1] = max(0, min(color[1] * scale, 100))
    color = [*hsluv.hsl_to_rgb(*color)]
    return (*color, alpha)


def to_rgb(color, space='rgb', cycle=None, alpha=False):
    """
    Translate the color in *any* format and from *any* colorspace to an RGB
    tuple. This is a generalization of `matplotlib.colors.to_rgb` and the
    inverse of `to_xyz`.

    Parameters
    ----------
    color : str or length-3 list
        The color specification. Can be a tuple of channel values for the
        `space` colorspace, a hex string, a registered color name, a cycle
        color, or a colormap color (see `ColorDict`).

        If `space` is ``'rgb'``, this is a tuple of RGB values, and any
        channels are larger than ``2``, the channels are assumed to be on
        a ``0`` to ``255`` scale and are therefore divided by ``255``.
    space : {'rgb', 'hsv', 'hsl', 'hpl', 'hcl'}, optional
        The colorspace for the input channel values. Ignored unless `color` is
        an container of numbers.
    cycle : str or list, optional
        The registered color cycle name. Default is :rc:`cycle`. Ignored unless
        `color` is a color cycle string, e.g. ``'C0'``, ``'C1'``, ...
    alpha : bool, optional
        Whether to preserve the opacity channel, if it exists. Default
        is ``False``.

    Returns
    -------
    color
        The RGB tuple.
    """
    # Convert color cycle strings
    if isinstance(color, str) and re.match('^C[0-9]$', color):
        if isinstance(cycle, str):
            try:
                cycle = mcm.cmap_d[cycle].colors
            except (KeyError, AttributeError):
                cycles = sorted(name for name, cmap in mcm.cmap_d.items(
                ) if isinstance(cmap, ListedColormap))
                raise ValueError(
                    f'Invalid cycle {cycle!r}. Options are: '
                    + ', '.join(map(repr, cycles)) + '.')
        elif cycle is None:
            cycle = rcParams['axes.prop_cycle'].by_key()
            if 'color' not in cycle:
                cycle = ['k']
            else:
                cycle = cycle['color']
        else:
            raise ValueError(f'Invalid cycle {cycle!r}.')
        color = cycle[int(color[-1]) % len(cycle)]

    # Translate RGB strings and (cmap,index) tuples
    opacity = 1
    if isinstance(color, str) or (np.iterable(color) and len(color) == 2):
        try:
            *color, opacity = mcolors.to_rgba(color)  # ensure is valid color
        except (ValueError, TypeError):
            raise ValueError(f'Invalid RGB argument {color!r}.')

    # Pull out alpha channel
    if len(color) == 4:
        *color, opacity = color
    elif len(color) != 3:
        raise ValueError(f'Invalid RGB argument {color!r}.')

    # Translate arbitrary colorspaces
    if space == 'rgb':
        try:
            if any(c > 2 for c in color):
                color = [c / 255 for c in color]  # scale to within 0-1
            color = tuple(color)
        except (ValueError, TypeError):
            raise ValueError(f'Invalid RGB argument {color!r}.')
    elif space == 'hsv':
        color = hsluv.hsl_to_rgb(*color)
    elif space == 'hpl':
        color = hsluv.hpluv_to_rgb(*color)
    elif space == 'hsl':
        color = hsluv.hsluv_to_rgb(*color)
    elif space == 'hcl':
        color = hsluv.hcl_to_rgb(*color)
    else:
        raise ValueError('Invalid color {color!r} for colorspace {space!r}.')

    # Return RGB or RGBA
    if alpha:
        return (*color, opacity)
    else:
        return color


def to_xyz(color, space='hcl', alpha=False):
    """
    Translate color in *any* format to a tuple of channel values in *any*
    colorspace. This is the inverse of `to_rgb`.

    Parameters
    ----------
    color : color-spec
        The color. Sanitized with `to_rgb`.
    space : {'hcl', 'hpl', 'hsl', 'hsv', 'rgb'}, optional
        The colorspace for the output channel values.
    alpha : bool, optional
        Whether to preserve the opacity channel, if it exists. Default
        is ``False``.

    Returns
    -------
    color
        Tuple of colorspace `space` channel values.
    """
    # Run tuple conversions
    # NOTE: Don't pass color tuple, because we may want to permit
    # out-of-bounds RGB values to invert conversion
    *color, opacity = to_rgb(color, alpha=True)
    if space == 'rgb':
        pass
    elif space == 'hsv':
        color = hsluv.rgb_to_hsl(*color)  # rgb_to_hsv would also work
    elif space == 'hpl':
        color = hsluv.rgb_to_hpluv(*color)
    elif space == 'hsl':
        color = hsluv.rgb_to_hsluv(*color)
    elif space == 'hcl':
        color = hsluv.rgb_to_hcl(*color)
    else:
        raise ValueError(f'Invalid colorspace {space}.')
    if alpha:
        return (*color, opacity)
    else:
        return color


def _clip_colors(colors, clip=True, gray=0.2):
    """
    Clip impossible colors rendered in an HSL-to-RGB colorspace conversion.
    Used by `PerceptuallyUniformColormap`. If `mask` is ``True``, impossible
    colors are masked out.

    Parameters
    ----------
    colors : list of length-3 tuples
        The RGB colors.
    clip : bool, optional
        If `clip` is ``True`` (the default), RGB channel values >1 are clipped
        to 1. Otherwise, the color is masked out as gray.
    gray : float, optional
        The identical RGB channel values (gray color) to be used if `mask`
        is ``True``.
    """
    # Clip colors
    colors = np.array(colors)
    over = (colors > 1)
    under = (colors < 0)
    if clip:
        colors[under] = 0
        colors[over] = 1
    else:
        colors[(under | over)] = gray
    # Message
    # NOTE: Never print warning because happens when using builtin maps
    # message = 'Clipped' if clip else 'Invalid'
    # for i,name in enumerate('rgb'):
    #     if under[:,i].any():
    #         _warn_proplot(f'{message} {name!r} channel ( < 0).')
    #     if over[:,i].any():
    #         _warn_proplot(f'{message} {name!r} channel ( > 1).')
    return colors


def _make_segmentdata_array(values, coords=None, ratios=None):
    """
    Return a segmentdata array or callable given the input colors
    and coordinates.

    Parameters
    ----------
    values : list of float
        The channel values.
    coords : list of float, optional
        The segment coordinates.
    ratios : list of float, optional
        The relative length of each segment transition.
    """
    # Allow callables
    if callable(values):
        return values
    values = np.atleast_1d(values)
    if len(values) == 1:
        value = values[0]
        return [(0, value, value), (1, value, value)]

    # Get coordinates
    if not np.iterable(values):
        raise TypeError('Colors must be iterable, got {values!r}.')
    if coords is not None:
        coords = np.atleast_1d(coords)
        if ratios is not None:
            _warn_proplot(
                f'Segment coordinates were provided, ignoring '
                f'ratios={ratios!r}.')
        if len(coords) != len(values) or coords[0] != 0 or coords[-1] != 1:
            raise ValueError(
                f'Coordinates must range from 0 to 1, got {coords!r}.')
    elif ratios is not None:
        coords = np.atleast_1d(ratios)
        if len(coords) != len(values) - 1:
            raise ValueError(
                f'Need {len(values)-1} ratios for {len(values)} colors, '
                f'but got {len(ratios)} ratios.')
        coords = np.concatenate(([0], np.cumsum(coords)))
        coords = coords / np.max(coords)  # normalize to 0-1
    else:
        coords = np.linspace(0, 1, len(values))

    # Build segmentdata array
    array = []
    for c, value in zip(coords, values):
        array.append((c, value, value))
    return array


def make_mapping_array(N, data, gamma=1.0, inverse=False):
    r"""
    Similar to `~matplotlib.colors.makeMappingArray` but permits
    *circular* hue gradations along 0-360, disables clipping of
    out-of-bounds channel values, and uses fancier "gamma" scaling.

    Parameters
    ----------
    N : int
        Number of points in the colormap lookup table.
    data : 2D array-like
        List of :math:`(x, y_0, y_1)` tuples specifying the channel jump (from
        :math:`y_0` to :math:`y_1`) and the :math:`x` coordinate of that
        transition (ranges between 0 and 1).
        See `~matplotlib.colors.LinearSegmentedColormap` for details.
    gamma : float or list of float, optional
        To obtain channel values between coordinates :math:`x_i` and
        :math:`x_{i+1}` in rows :math:`i` and :math:`i+1` of `data`,
        we use the formula:

        .. math::

            y = y_{1,i} + w_i^{\gamma_i}*(y_{0,i+1} - y_{1,i})

        where :math:`\gamma_i` corresponds to `gamma` and the weight
        :math:`w_i` ranges from 0 to 1 between rows ``i`` and ``i+1``.
        If `gamma` is float, it applies to every transition. Otherwise,
        its length must equal ``data.shape[0]-1``.

        This is like the `gamma` used with matplotlib's
        `~matplotlib.colors.makeMappingArray`, except it controls the
        weighting for transitions *between* each segment data coordinate rather
        than the coordinates themselves. This makes more sense for
        `PerceptuallyUniformColormap`\\ s because they usually consist of just
        one linear transition for *sequential* colormaps and two linear
        transitions for *diverging* colormaps -- and in the latter case, it
        is often desirable to modify both "halves" of the colormap in the
        same way.
    inverse : bool, optional
        If ``True``, :math:`w_i^{\gamma_i}` is replaced with
        :math:`1 - (1 - w_i)^{\gamma_i}` -- that is, when `gamma` is greater
        than 1, this weights colors toward *higher* channel values instead
        of lower channel values.

        This is implemented in case we want to apply *equal* "gamma scaling"
        to different HSL channels in different directions. Usually, this
        is done to weight low data values with higher luminance *and* lower
        saturation, thereby emphasizing "extreme" data values with stronger
        colors.
    """
    # Allow for *callable* instead of linearly interpolating between segments
    gammas = np.atleast_1d(gamma)
    if (gammas < 0.01).any() or (gammas > 10).any():
        raise ValueError('Gamma can only be in range [0.01,10].')
    if callable(data):
        if len(gammas) > 1:
            raise ValueError(
                'Only one gamma allowed for functional segmentdata.')
        x = np.linspace(0, 1, N)**gamma
        lut = np.array(data(x), dtype=float)
        return lut

    # Get array
    data = np.array(data)
    shape = data.shape
    if len(shape) != 2 or shape[1] != 3:
        raise ValueError('Data must be nx3 format.')
    if len(gammas) != 1 and len(gammas) != shape[0] - 1:
        raise ValueError(
            f'Need {shape[0]-1} gammas for {shape[0]}-level mapping array, '
            f'but got {len(gamma)}.')
    if len(gammas) == 1:
        gammas = np.repeat(gammas, shape[:1])

    # Get indices
    x = data[:, 0]
    y0 = data[:, 1]
    y1 = data[:, 2]
    if x[0] != 0.0 or x[-1] != 1.0:
        raise ValueError(
            'Data mapping points must start with x=0 and end with x=1.')
    if (np.diff(x) < 0).any():
        raise ValueError(
            'Data mapping points must have x in increasing order.')
    x = x * (N - 1)

    # Get distances from the segmentdata entry to the *left* for each requested
    # level, excluding ends at (0,1), which must exactly match segmentdata ends
    xq = (N - 1) * np.linspace(0, 1, N)
    # where xq[i] must be inserted so it is larger than x[ind[i]-1] but
    # smaller than x[ind[i]]
    ind = np.searchsorted(x, xq)[1:-1]
    distance = (xq[1:-1] - x[ind - 1]) / (x[ind] - x[ind - 1])

    # Scale distances in each segment by input gamma
    # The ui are starting-points, the ci are counts from that point
    # over which segment applies (i.e. where to apply the gamma), the relevant
    # 'segment' is to the *left* of index returned by searchsorted
    _, uind, cind = np.unique(ind, return_index=True, return_counts=True)
    for ui, ci in zip(uind, cind):  # length should be N-1
        # the relevant segment is to *left* of this number
        gamma = gammas[ind[ui] - 1]
        if gamma == 1:
            continue
        ireverse = False
        if ci > 1:  # i.e. more than 1 color in this 'segment'
            # by default want to weight toward a *lower* channel value
            ireverse = ((y0[ind[ui]] - y1[ind[ui] - 1]) < 0)
        if inverse:
            ireverse = (not ireverse)
        if ireverse:
            distance[ui:ui + ci] = 1 - (1 - distance[ui:ui + ci])**gamma
        else:
            distance[ui:ui + ci] **= gamma

    # Perform successive linear interpolations all rolled up into one equation
    lut = np.zeros((N,), float)
    lut[1:-1] = distance * (y0[ind] - y1[ind - 1]) + y1[ind - 1]
    lut[0] = y1[0]
    lut[-1] = y0[-1]
    return lut


class _Colormap():
    """Mixin class used to add some helper methods."""
    def _get_data(self, ext):
        """
        Return a string containing the colormap colors for saving.

        Parameters
        ----------
        ext : {'hex', 'txt', 'rgb', 'rgba'}
            The filename extension.
        colors : list of color-spec
            The colors.
        """
        # Get lookup table colors and filter out bad ones
        if not self._isinit:
            self._init()
        colors = self._lut[:-3, :]
        # Get data string
        if ext == 'hex':
            data = ', '.join(mcolors.to_hex(color) for color in colors)
        elif ext in ('txt', 'rgb', 'rgba'):
            rgb = mcolors.to_rgba if ext == 'rgba' else mcolors.to_rgb
            data = [rgb(color) for color in colors]
            data = '\n'.join(','.join(str(num) for num in line)
                             for line in data)
        else:
            raise ValueError(
                f'Invalid extension {ext!r}. Options are: '
                "'hex', 'txt', 'rgb', 'rgba'.")
        return data

    def _parse_path(self, path, dirname='.', ext=''):
        """
        Parse the user input path.

        Parameters
        ----------
        dirname : str, optional
            The default directory.
        ext : str, optional
            The default extension.
        """
        path = os.path.expanduser(path or '')
        dirname = os.path.expanduser(dirname or '')
        if not path or os.path.isdir(path):
            path = os.path.join(path or dirname, self.name)  # default name
        dirname, basename = os.path.split(path)  # default to current directory
        path = os.path.join(dirname or '.', basename)
        if not os.path.splitext(path)[-1]:
            path = path + '.' + ext  # default file extension
        return path


class LinearSegmentedColormap(mcolors.LinearSegmentedColormap, _Colormap):
    r"""
    New base class for all `~matplotlib.colors.LinearSegmentedColormap`\ s.
    """

    def __str__(self):
        return type(self).__name__ + f'(name={self.name!r})'

    def __repr__(self):
        string = f" 'name': {self.name!r},\n"
        if hasattr(self, '_space'):
            string += f" 'space': {self._space!r},\n"
        if hasattr(self, '_cyclic'):
            string += f" 'cyclic': {self._cyclic!r},\n"
        for key, data in self._segmentdata.items():
            if callable(data):
                string += f' {key!r}: <function>,\n'
            else:
                string += (f' {key!r}: [{data[0][2]:.3f}, '
                           f'..., {data[-1][1]:.3f}],\n')
        return type(self).__name__ + '({\n' + string + '})'

    def __init__(self, *args, cyclic=False, alpha=None, **kwargs):
        """
        Parameters
        ----------
        cyclic : bool, optional
            Whether the colormap is cyclic. If ``True``, this changes how the
            leftmost and rightmost color levels are selected, and `extend` can
            only be ``'neither'`` (a warning will be issued otherwise).
        alpha : float, optional
            The opacity for the entire colormap. Overrides the input
            segment data.
        *args, **kwargs
            Passed to `~matplotlib.colors.LinearSegmentedColormap`.
        """
        super().__init__(*args, **kwargs)
        self._cyclic = cyclic
        if alpha is not None:
            self.set_alpha(alpha)

    def _resample(self, N):
        """Returns a resampled copy of the colormap."""
        return self.updated(self, N=N)

    def concatenate(self, *args, ratios=1, name=None, **kwargs):
        """
        Return the concatenation of this colormap with the
        input colormaps.

        Parameters
        ----------
        *args
            Instances of `LinearSegmentedColormap`.
        ratios : list of float, optional
            Relative extent of each component colormap in the merged colormap.
            Length must equal ``len(args) + 1``.

            For example, ``cmap1.concatenate(cmap2, ratios=[2,1])`` generates
            a colormap with the left two-thrids containing colors from
            ``cmap1`` and the right one-third containing colors from ``cmap2``.
        name : str, optional
            The colormap name. Default is
            ``'_'.join(cmap.name for cmap in args)``.
        N : int, optional
            Number of points in the colormap lookup table.
            Default is :rc:`image.lut` times ``len(args)``.
        **kwargs
            Passed to `LinearSegmentedColormap.updated`
            or `PerceptuallyUniformColormap.updated`.

        Returns
        -------
        `LinearSegmentedColormap`
            The colormap.
        """
        # Try making a simple copy
        if not args:
            raise ValueError(
                f'Got zero positional args, you must provide at least one.')
        if not all(isinstance(cmap, type(self)) for cmap in args):
            raise ValueError(
                f'Colormaps {cmap.name + ": " + repr(cmap) for cmap in args} '
                f'must all belong to the same class.')
        cmaps = (self, *args)
        spaces = {cmap.name: getattr(cmap, '_space', None) for cmap in cmaps}
        if len({*spaces.values(), }) > 1:
            raise ValueError(
                'Cannot merge PerceptuallyUniformColormaps that use '
                'different colorspaces: '
                + ', '.join(map(repr, spaces)) + '.')
        N = kwargs.pop('N', None)
        N = N or len(cmaps) * rcParams['image.lut']
        if name is None:
            name = '_'.join(cmap.name for cmap in cmaps)

        # Combine the segmentdata, and use the y1/y2 slots at merge points so
        # we never interpolate between end colors of different colormaps
        segmentdata = {}
        ratios = ratios or 1
        if isinstance(ratios, Number):
            ratios = [1] * len(cmaps)
        # so if 4 cmaps, will be 1/4
        ratios = np.array(ratios) / np.sum(ratios)
        x0 = np.concatenate([[0], np.cumsum(ratios)])  # coordinates for edges
        xw = x0[1:] - x0[:-1]  # widths between edges
        for key in self._segmentdata.keys():
            # Callable segments
            # WARNING: If just reference a global 'funcs' list from inside the
            # 'data' function it can get overwritten in this loop. Must
            # embed 'funcs' into the definition using a keyword argument.
            callable_ = [callable(cmap._segmentdata[key]) for cmap in cmaps]
            if all(callable_):  # expand range from x-to-w to 0-1
                funcs = [cmap._segmentdata[key] for cmap in cmaps]

                def xyy(ix, funcs=funcs):
                    ix = np.atleast_1d(ix)
                    kx = np.empty(ix.shape)
                    for j, jx in enumerate(ix.flat):
                        idx = max(np.searchsorted(x0, jx) - 1, 0)
                        kx.flat[j] = funcs[idx]((jx - x0[idx]) / xw[idx])
                    return kx
            # Concatenate segment arrays and make the transition at the
            # seam instant so we *never interpolate* between end colors
            # of different maps.
            elif not any(callable_):
                datas = []
                for x, w, cmap in zip(x0[:-1], xw, cmaps):
                    xyy = np.array(cmap._segmentdata[key])
                    xyy[:, 0] = x + w * xyy[:, 0]
                    datas.append(xyy)
                for i in range(len(datas) - 1):
                    datas[i][-1, 2] = datas[i + 1][0, 2]
                    datas[i + 1] = datas[i + 1][1:, :]
                xyy = np.concatenate(datas, axis=0)
                xyy[:, 0] = xyy[:, 0] / xyy[:, 0].max(axis=0)  # fix fp errors
            else:
                raise ValueError(
                    'Mixed callable and non-callable colormap values.')
            segmentdata[key] = xyy
            # Handle gamma values
            if key == 'saturation':
                ikey = 'gamma1'
            elif key == 'luminance':
                ikey = 'gamma2'
            else:
                continue
            if ikey in kwargs:
                continue
            gamma = []
            for cmap in cmaps:
                igamma = getattr(cmap, '_' + ikey)
                if not np.iterable(igamma):
                    if all(callable_):
                        igamma = [igamma]
                    else:
                        igamma = (len(cmap._segmentdata[key]) - 1) * [igamma]
                gamma.extend(igamma)
            if all(callable_):
                if any(igamma != gamma[0] for igamma in gamma[1:]):
                    _warn_proplot(
                        'Cannot use multiple segment gammas when '
                        'concatenating callable segments. Using the first '
                        f'gamma of {gamma[0]}.')
                gamma = gamma[0]
            kwargs[ikey] = gamma

        # Return copy
        return self.updated(name=name, segmentdata=segmentdata, **kwargs)

    def punched(self, cut=None, name=None, **kwargs):
        """
        Return a version of the colormap with the center "punched out".
        This is great for making the transition from "negative" to "positive"
        in a diverging colormap more distinct.

        Parameters
        ----------
        cut : float, optional
            The proportion to cut from the center of the colormap.
            For example, ``center=0.1`` cuts the central 10%%.
        name : str, optional
            The name of the new colormap. Default is
            ``self.name + '_punched'``.
        **kwargs
            Passed to `LinearSegmentedColormap.updated`
            or `PerceptuallyUniformColormap.updated`.

        Returns
        -------
        `LinearSegmentedColormap`
            The colormap.
        """
        cut = _notNone(cut, 0)
        if cut == 0:
            return self
        if name is None:
            name = self.name + '_punched'

        # Decompose cut into two truncations followed by concatenation
        left_center = 0.5 - cut / 2
        right_center = 0.5 + cut / 2
        cmap_left = self.truncated(0, left_center)
        cmap_right = self.truncated(right_center, 1)
        return cmap_left.concatenate(cmap_right, name=name)

    def reversed(self, name=None, **kwargs):
        """
        Return a reversed copy of the colormap, as in
        `~matplotlib.colors.LinearSegmentedColormap`.

        Parameters
        ----------
        name : str, optional
            The new colormap name. Default is ``self.name + '_r'``.
        **kwargs
            Passed to `LinearSegmentedColormap.updated`
            or `PerceptuallyUniformColormap.updated`.
        """
        if name is None:
            name = self.name + '_r'

        def factory(dat):
            def func_r(x):
                return dat(1.0 - x)
            return func_r
        segmentdata = {key:
                       factory(data) if callable(data) else
                       [(1.0 - x, y1, y0) for x, y0, y1 in reversed(data)]
                       for key, data in self._segmentdata.items()}
        for key in ('gamma1', 'gamma2'):
            if key in kwargs:
                continue
            gamma = getattr(self, '_' + key, None)
            if gamma is not None and np.iterable(gamma):
                kwargs[key] = gamma[::-1]
        return self.updated(name, segmentdata, **kwargs)

    def save(self, path=None):
        """
        Save the colormap data to a file.

        Parameters
        ----------
        path : str, optional
            The output filename. If not provided, the colormap
            is saved under ``~/.proplot/cmaps/name.json`` where ``name``
            is the colormap name. Valid extensions are described in
            the below table.

            =====================  ==========================================================
            Extension              Description
            =====================  ==========================================================
            ``.json`` (default)    JSON database of the channel segment data.
            ``.hex``               Comma-delimited list of HEX strings.
            ``.rgb``, ``.txt``     3-column table of comma-delimited RGB values.
            ``.rgba``              As with ``.rgb``, but with an opacity (or "alpha") column.
            =====================  ==========================================================
        """  # noqa
        dirname = os.path.join('~', '.proplot', 'cmaps')
        filename = self._parse_path(path, dirname, 'json')
        # Save channel segment data in json file
        _, ext = os.path.splitext(filename)
        if ext[1:] == 'json':
            # Sanitize segmentdata values
            # Convert np.float to builtin float, np.array to list of lists,
            # and callable to list of lists. We tried encoding func.__code__
            # with base64 and marshal instead, but when cmap.concatenate()
            # embeds functions as keyword arguments, this seems to make it
            # *impossible* to load back up the function with FunctionType
            # (error message: arg 5 (closure) must be tuple). Instead use
            # this brute force workaround.
            data = {}
            for key, value in self._segmentdata.items():
                if callable(value):
                    x = np.linspace(0, 1, 256)  # just save the transitions
                    y = np.array([value(_) for _ in x]).squeeze()
                    value = np.vstack((x, y, y)).T
                data[key] = np.asarray(value).astype(float).tolist()
            # Add critical attributes to the dictionary
            keys = ()
            if isinstance(self, PerceptuallyUniformColormap):
                keys = ('cyclic', 'gamma1', 'gamma2', 'space')
            elif isinstance(self, LinearSegmentedColormap):
                keys = ('cyclic', 'gamma')
            for key in keys:
                data[key] = getattr(self, '_' + key)
            with open(filename, 'w') as file:
                json.dump(data, file, indent=4)
        # Save lookup table colors
        else:
            data = self._get_data(ext[1:])
            with open(filename, 'w') as f:
                f.write(data)
        print(f'Saved colormap to {filename!r}.')

    def set_alpha(self, alpha):
        """
        Set the opacity for the entire colormap.

        Parameters
        ----------
        alpha : float
            The opacity.
        """
        self._segmentdata['alpha'] = [(0, alpha, alpha), (1, alpha, alpha)]
        self._isinit = False

    def set_cyclic(self, b):
        """
        Set whether this colormap is "cyclic". See `LinearSegmentedColormap`
        for details.
        """
        self._cyclic = bool(b)
        self._isinit = False

    def shifted(self, shift=None, name=None, **kwargs):
        """
        Return a cyclicaly shifted version of the colormap. If the colormap
        cyclic property is set to ``False`` a warning will be raised.

        Parameters
        ----------
        shift : float, optional
            The number of degrees to shift, out of 360 degrees. If ``None``,
            the original colormap is returned.
        name : str, optional
            The name of the new colormap. Default is
            ``self.name + '_shifted'``.
        **kwargs
            Passed to `LinearSegmentedColormap.updated`
            or `PerceptuallyUniformColormap.updated`.
        """
        shift = ((shift or 0) / 360) % 1
        if shift == 0:
            return self
        if name is None:
            name = self.name + '_shifted'
        if not self._cyclic:
            _warn_proplot(
                f'Shifting non-cyclic colormap {self.name!r}. '
                f'Use cmap.set_cyclic(True) or Colormap(..., cyclic=True) to '
                'suppress this warning.')
            self._cyclic = True

        # Decompose shift into two truncations followed by concatenation
        cmap_left = self.truncated(shift, 1)
        cmap_right = self.truncated(0, shift)
        return cmap_left.concatenate(
            cmap_right, ratios=(1 - shift, shift), name=name)

    def truncated(self, left=None, right=None, name=None, **kwargs):
        """
        Return a truncated version of the colormap.

        Parameters
        ----------
        left : float, optional
            The colormap index for the new "leftmost" color. Must fall between
            ``0`` and ``1``. For example,
            ``left=0.1`` cuts the leftmost 10%% of the colors.
        right : float, optional
            The colormap index for the new "rightmost" color. Must fall between
            ``0`` and ``1``. For example,
            ``right=0.9`` cuts the leftmost 10%% of the colors.
        name : str, optional
            The name of the new colormap. Default is
            ``self.name + '_truncated'``.
        **kwargs
            Passed to `LinearSegmentedColormap.updated`
            or `PerceptuallyUniformColormap.updated`.
        """
        # Bail out
        left = max(_notNone(left, 0), 0)
        right = min(_notNone(right, 1), 1)
        if left == 0 and right == 1:
            return self
        if name is None:
            name = self.name + '_truncated'

        # Resample the segmentdata arrays
        segmentdata = {}
        for key, xyy in self._segmentdata.items():
            # Callable array
            # WARNING: If just reference a global 'xyy' callable from inside
            # the lambda function it gets overwritten in the loop! Must embed
            # the old callable in the new one as a default keyword arg.
            if callable(xyy):
                def xyy(x, func=xyy):
                    return func(left + x * (right - left))
            # Slice
            # l is the first point where x > 0 or x > left, should be >= 1
            # r is the last point where r < 1 or r < right
            else:
                xyy = np.asarray(xyy)
                x = xyy[:, 0]
                l = np.searchsorted(x, left)  # first x value > left  # noqa
                r = np.searchsorted(x, right) - 1  # last x value < right
                xc = xyy[l:r + 1, :].copy()
                xl = xyy[l - 1, 1:] + (left - x[l - 1]) * (
                    (xyy[l, 1:] - xyy[l - 1, 1:]) / (x[l] - x[l - 1])
                )
                xr = xyy[r, 1:] + (right - x[r]) * (
                    (xyy[r + 1, 1:] - xyy[r, 1:]) / (x[r + 1] - x[r])
                )
                xyy = np.vstack(((left, *xl), xc, (right, *xr)))
                xyy[:, 0] = (xyy[:, 0] - left) / (right - left)
            segmentdata[key] = xyy
            # Retain the corresponding gamma *segments*
            if key == 'saturation':
                ikey = 'gamma1'
            elif key == 'luminance':
                ikey = 'gamma2'
            else:
                continue
            if ikey in kwargs:
                continue
            gamma = getattr(self, '_' + ikey)
            if np.iterable(gamma):
                if callable(xyy):
                    if any(igamma != gamma[0] for igamma in gamma[1:]):
                        _warn_proplot(
                            'Cannot use multiple segment gammas when '
                            'truncating colormap. Using the first gamma '
                            f'of {gamma[0]}.')
                    gamma = gamma[0]
                else:
                    gamma = gamma[l - 1:r + 1]
            kwargs[ikey] = gamma
        return self.updated(name, segmentdata, **kwargs)

    def updated(self, name=None, segmentdata=None, N=None, *,
                alpha=None, gamma=None, cyclic=None,
                ):
        """
        Return a new colormap, with relevant properties copied from this one
        if they were not provided as keyword arguments.

        Parameters
        ----------
        name : str
            The colormap name. Default is ``self.name + '_updated'``.
        segmentdata, N, alpha, gamma, cyclic : optional
            See `LinearSegmentedColormap`. If not provided,
            these are copied from the current colormap.
        """
        if name is None:
            name = self.name + '_updated'
        if segmentdata is None:
            segmentdata = self._segmentdata
        if gamma is None:
            gamma = self._gamma
        if cyclic is None:
            cyclic = self._cyclic
        if N is None:
            N = self.N
        cmap = LinearSegmentedColormap(name, segmentdata, N,
                                       alpha=alpha, gamma=gamma, cyclic=cyclic)
        cmap._rgba_bad = self._rgba_bad
        cmap._rgba_under = self._rgba_under
        cmap._rgba_over = self._rgba_over
        return cmap

    @staticmethod
    def from_file(path):
        """
        Load colormap from a file.
        Valid file extensions are described in the below table.

        =====================  =============================================================================================================================================================================================================
        Extension              Description
        =====================  =============================================================================================================================================================================================================
        ``.hex``               List of HEX strings in any format (comma-separated, separate lines, with double quotes... anything goes).'ColorBlind10':
        ``.xml``               XML files with ``<Point .../>`` entries specifying ``x``, ``r``, ``g``, ``b``, and optionally, ``a`` values, where ``x`` is the colormap coordinate and the rest are the RGB and opacity (or "alpha") values.
        ``.rgb``               3-column table delimited by commas or consecutive spaces, each column indicating red, blue and green color values.
        ``.xrgb``              As with ``.rgb``, but with 4 columns. The first column indicates the colormap coordinate.
        ``.rgba``, ``.xrgba``  As with ``.rgb``, ``.xrgb``, but with a trailing opacity (or "alpha") column.
        =====================  =============================================================================================================================================================================================================

        Parameters
        ----------
        path : str
            The file path.
        """  # noqa
        return _from_file(path, listed=False)

    @staticmethod
    def from_list(name, colors, ratios=None, **kwargs):
        """
        Make a `LinearSegmentedColormap` from a list of colors.

        Parameters
        ----------
        name : str
            The colormap name.
        colors : list of color-spec or (float, color-spec) tuples, optional
            If list of RGB[A] tuples or color strings, the colormap transitions
            evenly from ``colors[0]`` at the left-hand side to
            ``colors[-1]`` at the right-hand side.

            If list of (float, color-spec) tuples, the float values are the
            coordinate of each transition and must range from 0 to 1. This
            can be used to divide  the colormap range unevenly.
        ratios : list of float, optional
            Relative extents of each color transition. Must have length
            ``len(colors) - 1``. Larger numbers indicate a slower
            transition, smaller numbers indicate a faster transition.

        Other parameters
        ----------------
        **kwargs
            Passed to `LinearSegmentedColormap`.

        Returns
        -------
        `LinearSegmentedColormap`
            The colormap.
        """
        # Get coordinates
        coords = None
        if not np.iterable(colors):
            raise ValueError(f'Colors must be iterable, got colors={colors!r}')
        if (np.iterable(colors[0]) and len(colors[0]) == 2
                and not isinstance(colors[0], str)):
            coords, colors = zip(*colors)
        colors = [to_rgb(color, alpha=True) for color in colors]

        # Build segmentdata
        keys = ('red', 'green', 'blue', 'alpha')
        cdict = {}
        for key, values in zip(keys, zip(*colors)):
            cdict[key] = _make_segmentdata_array(values, coords, ratios)
        return LinearSegmentedColormap(name, cdict, **kwargs)


class ListedColormap(mcolors.ListedColormap, _Colormap):
    r"""
    New base class for all `~matplotlib.colors.ListedColormap`\ s.
    """

    def __str__(self):
        return f'ListedColormap(name={self.name!r})'

    def __repr__(self):
        return (
            'ListedColormap({\n'
            f" 'name': {self.name!r},\n"
            f" 'colors': {[mcolors.to_hex(color) for color in self.colors]},\n"
            '})')

    def __init__(self, *args, alpha=None, **kwargs):
        """
        Parameters
        ----------
        alpha : float, optional
            The opacity for the entire colormap. Overrides the input
            colors.
        *args, **kwargs
            Passed to `~matplotlib.colors.ListedColormap`.
        """
        super().__init__(*args, **kwargs)
        if alpha is not None:
            self.set_alpha(alpha)

    def concatenate(self, *args, name=None, N=None, **kwargs):
        """
        Append arbitrary colormaps onto this colormap.

        Parameters
        ----------
        *args
            Instances of `ListedColormap`.
        name : str, optional
            The colormap name. Default is
            ``'_'.join(cmap.name for cmap in args)``.
        N : int, optional
            The number of colors in the colormap lookup table. Default is
            the number of colors in the concatenated lists.
        """
        if not args:
            raise ValueError(
                f'Got zero positional args, you must provide at least one.')
        if not all(isinstance(cmap, type(self)) for cmap in args):
            raise ValueError(
                f'Input arguments {args} must all be ListedColormap.')
        cmaps = (self, *args)
        if name is None:
            name = '_'.join(cmap.name for cmap in cmaps)
        colors = [color for cmap in cmaps for color in cmap.colors]
        return self.updated(colors, name, N or len(colors))

    def save(self, path=None):
        """
        Save the colormap data to a file.

        Parameters
        ----------
        path : str, optional
            The output filename. If not provided, the colormap
            is saved under ``~/.proplot/cycles/name.hex`` where ``name``
            is the colormap name. Valid extensions are described in
            the below table.

            =====================  ==========================================================
            Extension              Description
            =====================  ==========================================================
            ``.hex`` (default)     Comma-delimited list of HEX strings.
            ``.rgb``, ``.txt``     3-column table of comma-delimited RGB values.
            ``.rgba``              As with ``.rgb``, but with an opacity (or "alpha") column.
            =====================  ==========================================================
        """  # noqa
        dirname = os.path.join('~', '.proplot', 'cmaps')
        filename = self._parse_path(path, dirname, 'hex')
        # Save lookup table colors
        _, ext = os.path.splitext(filename)
        data = self._get_data(ext[1:])
        with open(filename, 'w') as f:
            f.write(data)
        print(f'Saved colormap to {filename!r}.')

    def set_alpha(self, alpha):
        """
        Set the opacity for the entire colormap.

        Parameters
        ----------
        alpha : float
            The opacity.
        """
        colors = [list(mcolors.to_rgba(color)) for color in self.colors]
        for color in colors:
            color[3] = alpha
        self.colors = colors
        self._init()

    def shifted(self, shift=None, name=None):
        """
        Return a cyclically shifted version of the colormap.

        Parameters
        ----------
        shift : float, optional
            The number of places to shift, between ``-self.N`` and ``self.N``.
            If ``None``, the original colormap is returned.
        name : str, optional
            The new colormap name. Default is ``self.name + '_shifted'``.
        """
        if not shift:
            return self
        if name is None:
            name = self.name + '_shifted'
        shift = shift % len(self.colors)
        colors = [*self.colors]  # ensure list
        colors = colors[shift:] + colors[:shift]
        return self.updated(colors, name, len(colors))

    def truncated(self, left=None, right=None, name=None):
        """
        Return a truncated version of the colormap.

        Parameters
        ----------
        left : float, optional
            The colormap index for the new "leftmost" color. Must fall between
            ``0`` and ``self.N``. For example,
            ``left=2`` deletes the two first colors.
        right : float, optional
            The colormap index for the new "rightmost" color. Must fall between
            ``0`` and ``self.N``. For example,
            ``right=4`` deletes colors after the fourth color.
        name : str, optional
            The new colormap name. Default is ``self.name + '_truncated'``.
        """
        if left is None and right is None:
            return self
        if name is None:
            name = self.name + '_truncated'
        colors = self.colors[left:right]
        return self.updated(colors, name, len(colors))

    def updated(self, colors=None, name=None, N=None, *, alpha=None):
        """
        Return a new colormap with relevant properties copied from this one
        if they were not provided as keyword arguments.

        Parameters
        ----------
        name : str
            The colormap name. Default is ``self.name + '_updated'``.
        colors, N, alpha : optional
            See `ListedColormap`. If not provided,
            these are copied from the current colormap.
        """
        if name is None:
            name = self.name + '_updated'
        if colors is None:
            colors = self.colors
        if N is None:
            N = self.N
        cmap = ListedColormap(colors, name, N, alpha=alpha)
        cmap._rgba_bad = self._rgba_bad
        cmap._rgba_under = self._rgba_under
        cmap._rgba_over = self._rgba_over
        return cmap

    @staticmethod
    def from_file(path):
        """
        Load color cycle from a file.
        Valid file extensions are described in the below table.

        =====================  =============================================================================================================================================================================================================
        Extension              Description
        =====================  =============================================================================================================================================================================================================
        ``.hex``               List of HEX strings in any format (comma-separated, separate lines, with double quotes... anything goes).'ColorBlind10':
        ``.xml``               XML files with ``<Point .../>`` entries specifying ``x``, ``r``, ``g``, ``b``, and optionally, ``a`` values, where ``x`` is the colormap coordinate and the rest are the RGB and opacity (or "alpha") values.
        ``.rgb``               3-column table delimited by commas or consecutive spaces, each column indicating red, blue and green color values.
        ``.xrgb``              As with ``.rgb``, but with 4 columns. The first column indicates the colormap coordinate.
        ``.rgba``, ``.xrgba``  As with ``.rgb``, ``.xrgb``, but with a trailing opacity (or "alpha") column.
        =====================  =============================================================================================================================================================================================================

        Parameters
        ----------
        path : str
            The file path.
        """  # noqa
        return _from_file(path, listed=True)


class PerceptuallyUniformColormap(LinearSegmentedColormap, _Colormap):
    """Similar to `~matplotlib.colors.LinearSegmentedColormap`, but instead
    of varying the RGB channels, we vary hue, saturation, and luminance in
    either the HCL colorspace or the HSL or HPL scalings of HCL."""
    @docstring.dedent_interpd
    def __init__(
            self, name, segmentdata, N=None, space=None, clip=True,
            gamma=None, gamma1=None, gamma2=None,
            **kwargs):
        """
        Parameters
        ----------
        name : str
            The colormap name.
        segmentdata : dict-like
            Mapping containing the keys ``'hue'``, ``'saturation'``, and
            ``'luminance'``. The key values can be callable functions that
            return channel values given a colormap index, or lists containing
            any of the following channel specifiers.

            1. Numbers, within the range 0-360 for hue and 0-100 for
               saturation and luminance.
            2. Color string names or hex tags, in which case the channel
               value for that color is looked up.

            See `~matplotlib.colors.LinearSegmentedColormap` for a more
            detailed explanation.
        N : int, optional
            Number of points in the colormap lookup table.
            Default is :rc:`image.lut`.
        space : {'hsl', 'hpl', 'hcl'}, optional
            The hue, saturation, luminance-style colorspace to use for
            interpreting the channels. See
            `this page <http://www.hsluv.org/comparison/>`__ for a description.
        clip : bool, optional
            Whether to "clip" impossible colors, i.e. truncate HCL colors
            with RGB channels with values >1, or mask them out as gray.
        cyclic : bool, optional
            Whether the colormap is cyclic. If ``True``, this changes how the
            leftmost and rightmost color levels are selected, and `extend` can
            only be ``'neither'`` (a warning will be issued otherwise).
        gamma : float, optional
            Sets `gamma1` and `gamma2` to this identical value.
        gamma1 : float, optional
            If >1, makes low saturation colors more prominent. If <1,
            makes high saturation colors more prominent. Similar to the
            `HCLWizard <http://hclwizard.org:64230/hclwizard/>`_ option.
            See `make_mapping_array` for details.
        gamma2 : float, optional
            If >1, makes high luminance colors more prominent. If <1,
            makes low luminance colors more prominent. Similar to the
            `HCLWizard <http://hclwizard.org:64230/hclwizard/>`_ option.
            See `make_mapping_array` for details.
        **kwargs
            Passed to `LinearSegmentedColormap`.

        Example
        -------
        The following generates a `PerceptuallyUniformColormap` from a
        `segmentdata` dictionary that uses color names for the hue data,
        instead of channel values between ``0`` and ``360``.

        >>> import proplot as plot
        >>> data = {
        ...     'hue': [[0, 'red', 'red'], [1, 'blue', 'blue']],
        ...     'saturation': [[0, 100, 100], [1, 100, 100]],
        ...     'luminance': [[0, 100, 100], [1, 20, 20]],
        ...     }
        >>> cmap = plot.PerceptuallyUniformColormap(data)
        """
        # Checks
        space = _notNone(space, 'hsl').lower()
        if space not in ('rgb', 'hsv', 'hpl', 'hsl', 'hcl'):
            raise ValueError(f'Unknown colorspace {space!r}.')
        keys = {*segmentdata.keys()}
        target = {'hue', 'saturation', 'luminance', 'alpha'}
        if not keys <= target:
            raise ValueError(
                f'Invalid segmentdata dictionary with keys {keys!r}.')
        # Convert color strings to channel values
        for key, array in segmentdata.items():
            if callable(array):  # permit callable
                continue
            for i, xyy in enumerate(array):
                xyy = list(xyy)  # make copy!
                for j, y in enumerate(xyy[1:]):  # modify the y values
                    xyy[j + 1] = _get_channel(y, key, space)
                segmentdata[key][i] = xyy
        # Initialize
        N = N or rcParams['image.lut']
        super().__init__(name, segmentdata, N, gamma=1.0, **kwargs)
        # Custom properties
        self._gamma1 = _notNone(gamma1, gamma, 1.0)
        self._gamma2 = _notNone(gamma2, gamma, 1.0)
        self._space = space
        self._clip = clip

    def _init(self):
        """As with `~matplotlib.colors.LinearSegmentedColormap`, but convert
        each value in the lookup table from ``self._space`` to RGB."""
        # First generate the lookup table
        channels = ('hue', 'saturation', 'luminance')
        # gamma weights *low chroma* and *high luminance*
        inverses = (False, False, True)
        gammas = (1.0, self._gamma1, self._gamma2)
        self._lut_hsl = np.ones((self.N + 3, 4), float)  # fill
        for i, (channel, gamma, inverse) in enumerate(
                zip(channels, gammas, inverses)):
            self._lut_hsl[:-3, i] = make_mapping_array(
                self.N, self._segmentdata[channel], gamma, inverse)
        if 'alpha' in self._segmentdata:
            self._lut_hsl[:-3, 3] = make_mapping_array(
                self.N, self._segmentdata['alpha'])
        self._lut_hsl[:-3, 0] %= 360
        # Make hues circular, set extremes i.e. copy HSL values
        self._lut = self._lut_hsl.copy()
        self._set_extremes()  # generally just used end values in segmentdata
        self._isinit = True
        # Now convert values to RGB and clip colors
        for i in range(self.N + 3):
            self._lut[i, :3] = to_rgb(self._lut[i, :3], self._space)
        self._lut[:, :3] = _clip_colors(self._lut[:, :3], self._clip)

    def _resample(self, N):
        """Return a new colormap with *N* entries."""
        return self.updated(N=N)

    @staticmethod
    def from_color(name, color, fade=None, space='hsl', **kwargs):
        """
        Return a monochromatic "sequential" colormap that blends from white
        or near-white to the input color.

        Parameters
        ----------
        name : str, optional
            The colormap name.
        color : color-spec
            RGB tuple, hex string, or named color string.
        fade : float or color-spec, optional
            If float, this is the luminance channel strength on the left-hand
            side of the colormap (default is ``100``), and the saturation
            channel is held constant throughout the colormap.

            If RGB tuple, hex string, or named color string, the luminance and
            saturation (but *not* the hue) from this color are used for the
            left-hand side of the colormap.
        space : {'hsl', 'hpl', 'hcl'}, optional
            The colorspace in which the luminance is varied.

        Other parameters
        ----------------
        **kwargs
            Passed to `PerceptuallyUniformColormap.from_hsl`.

        Returns
        -------
        `PerceptuallyUniformColormap`
            The colormap.
        """
        hue, saturation, luminance, alpha = to_xyz(color, space, alpha=True)
        if fade is None:
            fade = 100
        if isinstance(fade, Number):
            saturation_fade, luminance_fade = saturation, fade
        else:
            _, saturation_fade, luminance_fade = to_xyz(fade, space)
        return PerceptuallyUniformColormap.from_hsl(
            name, hue=hue, alpha=alpha, space=space,
            saturation=(saturation_fade, saturation),
            luminance=(luminance_fade, luminance),
            **kwargs)

    @staticmethod
    def from_hsl(
            name, hue=0, saturation=100, luminance=(100, 20), alpha=None,
            ratios=None, **kwargs):
        """
        Make a `~PerceptuallyUniformColormap` by specifying the hue,
        saturation, and luminance transitions individually.

        Parameters
        ----------
        name : str, optional
            The colormap name.
        hue : float, str, or list thereof, optional
            Hue channel value or list of values. Values can be
            any of the following.

            1. Numbers, within the range 0-360 for hue and 0-100 for
               saturation and luminance.
            2. Color string names or hex strings, in which case the channel
               value for that color is looked up.

            If scalar, the hue does not change across the colormap.
        saturation, luminance, alpha : float, str, or list thereof, optional
            As with `hue`, but for the saturation, luminance, and alpha
            (opacity) channels, respectively.
        ratios : list of float, optional
            Relative extents of each color transition. Must have length
            ``len(colors) - 1``. Larger numbers indicate a slower
            transition, smaller numbers indicate a faster transition.

            For example, ``luminance=[100,50,0]`` with ``ratios=[2,1]``
            results in a colormap with the transition from luminance ``100``
            to ``50`` taking *twice as long* as the transition from luminance
            ``50`` to ``0``.

        Other parameters
        ----------------
        **kwargs
            Passed to `PerceptuallyUniformColormap`.

        Returns
        -------
        `PerceptuallyUniformColormap`
            The colormap.
        """
        cdict = {}
        alpha = _notNone(alpha, 1.0)
        for key, channel in zip(
            ('hue', 'saturation', 'luminance', 'alpha'),
            (hue, saturation, luminance, alpha)
        ):
            cdict[key] = _make_segmentdata_array(channel, ratios=ratios)
        return PerceptuallyUniformColormap(name, cdict, **kwargs)

    @staticmethod
    def from_list(name, colors, ratios=None, **kwargs):
        """
        Make a `PerceptuallyUniformColormap` from a list of colors.

        Parameters
        ----------
        name : str
            The colormap name.
        colors : list of color-spec or (float, color-spec) tuples, optional
            If list of RGB[A] tuples or color strings, the colormap transitions
            evenly from ``colors[0]`` at the left-hand side to
            ``colors[-1]`` at the right-hand side.

            If list of (float, color-spec) tuples, the float values are the
            coordinate of each transition and must range from 0 to 1. This
            can be used to divide  the colormap range unevenly.
        ratios : list of float, optional
            Relative extents of each color transition. Must have length
            ``len(colors) - 1``. Larger numbers indicate a slower
            transition, smaller numbers indicate a faster transition.

            For example, ``red=[1,0.5,0]`` with ``ratios=[2,1]``
            results in a colormap with the transition from red ``1``
            to ``0.5`` taking *twice as long* as the transition from red
            ``0.5`` to ``0``.

        Other parameters
        ----------------
        **kwargs
            Passed to `PerceptuallyUniformColormap`.

        Returns
        -------
        `PerceptuallyUniformColormap`
            The colormap.
        """
        # Get coordinates
        coords = None
        space = kwargs.get('space', 'hsl')  # use the builtin default
        if not np.iterable(colors):
            raise ValueError(f'Colors must be iterable, got colors={colors!r}')
        if (np.iterable(colors[0]) and len(colors[0]) == 2
                and not isinstance(colors[0], str)):
            coords, colors = zip(*colors)
        colors = [to_xyz(color, space, alpha=True) for color in colors]

        # Build segmentdata
        keys = ('hue', 'saturation', 'luminance', 'alpha')
        cdict = {}
        for key, values in zip(keys, zip(*colors)):
            cdict[key] = _make_segmentdata_array(values, coords, ratios)
        return PerceptuallyUniformColormap(name, cdict, **kwargs)

    def set_gamma(self, gamma=None, gamma1=None, gamma2=None):
        """
        Modify the gamma value(s) and refresh the lookup table.

        Parameters
        ----------
        gamma : float, optional
            Sets `gamma1` and `gamma2` to this identical value.
        gamma1 : float, optional
            If >1, makes low saturation colors more prominent. If <1,
            makes high saturation colors more prominent. Similar to the
            `HCLWizard <http://hclwizard.org:64230/hclwizard/>`_ option.
            See `make_mapping_array` for details.
        gamma2 : float, optional
            If >1, makes high luminance colors more prominent. If <1,
            makes low luminance colors more prominent. Similar to the
            `HCLWizard <http://hclwizard.org:64230/hclwizard/>`_ option.
            See `make_mapping_array` for details.
        """
        gamma1 = _notNone(gamma1, gamma)
        gamma2 = _notNone(gamma2, gamma)
        if gamma1 is not None:
            self._gamma1 = gamma1
        if gamma2 is not None:
            self._gamma2 = gamma2
        self._init()

    def updated(
            self, name=None, segmentdata=None, N=None, *,
            alpha=None, gamma=None, cyclic=None,
            clip=None, gamma1=None, gamma2=None, space=None):
        """
        Return a new colormap with relevant properties copied from this one
        if they were not provided as keyword arguments.

        Parameters
        ----------
        name : str
            The colormap name. Default is ``self.name + '_updated'``.
        segmentdata, N, alpha, clip, cyclic, gamma, gamma1, gamma2, space : \
optional
            See `PerceptuallyUniformColormap`. If not provided,
            these are copied from the current colormap.
        """
        if name is None:
            name = self.name + '_updated'
        if segmentdata is None:
            segmentdata = self._segmentdata
        if space is None:
            space = self._space
        if clip is None:
            clip = self._clip
        if gamma is not None:
            gamma1 = gamma2 = gamma
        if gamma1 is None:
            gamma1 = self._gamma1
        if gamma2 is None:
            gamma2 = self._gamma2
        if cyclic is None:
            cyclic = self._cyclic
        if N is None:
            N = self.N
        cmap = PerceptuallyUniformColormap(
            name, segmentdata, N,
            alpha=alpha, clip=clip, cyclic=cyclic,
            gamma1=gamma1, gamma2=gamma2, space=space)
        cmap._rgba_bad = self._rgba_bad
        cmap._rgba_under = self._rgba_under
        cmap._rgba_over = self._rgba_over
        return cmap


class CmapDict(dict):
    """Dictionary subclass used to replace the `matplotlib.cm.cmap_d`
    colormap dictionary. See `~CmapDict.__getitem__` and
    `~CmapDict.__setitem__` for details."""
    def __init__(self, kwargs):
        """
        Parameters
        ----------
        kwargs : dict-like
            The source dictionary.
        """
        for key, value in kwargs.items():
            if not isinstance(key, str):
                raise KeyError(f'Invalid key {key}. Must be string.')
            self.__setitem__(key, value, sort=False)
        for record in (cmaps, cycles):
            record[:] = sorted(record)

    def __delitem__(self, key):
        """Delete the item from the list records."""
        super().__delitem__(self, key)
        for record in (cmaps, cycles):
            try:
                record.remove(key)
            except ValueError:
                pass

    def __getitem__(self, key):
        """Retrieve the colormap associated with the sanitized key name. The
        key name is case insensitive. If it ends in ``'_r'``, the result of
        ``cmap.reversed()`` is returned for the colormap registered under
        the name ``key[:-2]``. If it ends in ``'_shifted'``, the result of
        ``cmap.shifted(180)`` is returned for the colormap registered under
        the name ``cmap[:-8]``. Reversed diverging colormaps can be requested
        with their "reversed" name -- for example, ``'BuRd'`` is equivalent
        to ``'RdBu_r'``."""
        key = self._sanitize_key(key, mirror=True)
        shift = (key[-8:] == '_shifted')
        if shift:
            key = key[:-8]
        reverse = (key[-2:] == '_r')
        if reverse:
            key = key[:-2]
        value = super().__getitem__(key)  # may raise keyerror
        if shift:
            if hasattr(value, 'shifted'):
                value = value.shifted(180)
            else:
                raise KeyError(
                    f'Item of type {type(value).__name__!r} '
                    'does not have shifted() method.')
        if reverse:
            if hasattr(value, 'reversed'):
                value = value.reversed()
            else:
                raise KeyError(
                    f'Item of type {type(value).__name__!r} '
                    'does not have reversed() method.')
        return value

    def __setitem__(self, key, item, sort=True):
        """Store the colormap under its lowercase name. If the colormap is
        a matplotlib `~matplotlib.colors.ListedColormap` or
        `~matplotlib.colors.LinearSegmentedColormap`, it is converted to the
        ProPlot `ListedColormap` or `LinearSegmentedColormap` subclass."""
        if isinstance(item, (ListedColormap, LinearSegmentedColormap)):
            pass
        elif isinstance(item, mcolors.LinearSegmentedColormap):
            item = LinearSegmentedColormap(
                item.name, item._segmentdata, item.N, item._gamma)
        elif isinstance(item, mcolors.ListedColormap):
            item = ListedColormap(
                item.colors, item.name, item.N)
        elif item is None:
            return
        else:
            raise ValueError(
                f'Invalid colormap {item}. Must be instance of '
                'matplotlib.colors.ListedColormap or '
                'matplotlib.colors.LinearSegmentedColormap.')
        key = self._sanitize_key(key, mirror=False)
        record = cycles if isinstance(item, ListedColormap) else cmaps
        record.append(key)
        if sort:
            record[:] = sorted(record)
        return super().__setitem__(key, item)

    def __contains__(self, item):
        """Test for membership using the sanitized colormap name."""
        try:  # by default __contains__ ignores __getitem__ overrides
            self.__getitem__(item)
            return True
        except KeyError:
            return False

    def _sanitize_key(self, key, mirror=True):
        """Return the sanitized colormap name."""
        if not isinstance(key, str):
            raise KeyError(f'Invalid key {key!r}. Key must be a string.')
        key = key.lower()
        reverse = False
        if key[-2:] == '_r':
            key = key[:-2]
            reverse = True
        if mirror and not super().__contains__(key):  # search for mirrored key
            key_mirror = key
            for pair in CMAPS_DIVERGING:
                try:
                    idx = pair.index(key)
                    key_mirror = pair[1 - idx]
                except (ValueError, KeyError):
                    continue
            if super().__contains__(key_mirror):
                reverse = (not reverse)
                key = key_mirror
        if reverse:
            key = key + '_r'
        return key

    def get(self, key, *args):
        """Retrieve the sanitized colormap name."""
        key = self._sanitize_key(key, mirror=True)
        return super().get(key, *args)

    def pop(self, key, *args):
        """Pop the sanitized colormap name."""
        key = self._sanitize_key(key, mirror=True)
        for record in (cmaps, cycles):
            try:
                record.remove(key)
            except ValueError:
                pass
        return super().pop(key, *args)

    def update(self, *args, **kwargs):
        """Update the dictionary with sanitized colormap names."""
        if len(args) == 1:
            kwargs.update(args[0])
        elif len(args) > 1:
            raise TypeError(
                f'update() expected at most 1 arguments, got {len(args)}.')
        for key, value in kwargs.items():
            self[key] = value


class _ColorMappingOverride(mcolors._ColorMapping):
    """Mapping whose cache attribute is a `ColorDict` dictionary."""
    def __init__(self, mapping):
        super().__init__(mapping)
        self.cache = ColorDict({})


class ColorDict(dict):
    """This class overrides the builtin matplotlib color cache, allowing
    users to draw colors from *named colormaps and color cycles* for any
    plotting command that accepts a `color` keyword arg.
    See `~ColorDict.__getitem__` for details."""
    def __getitem__(self, key):
        """
        Allows user to select colors from arbitrary named colormaps and
        color cycles.

        * For a smooth colormap, usage is e.g. ``color=('Blues', 0.8)``. The
          number is the colormap index, and must be between 0 and 1.
        * For a color cycle, usage is e.g. ``color=('colorblind', 2)``. The
          number is the list index.

        These examples work with any
        matplotlib command that accepts a `color` keyword arg.
        """
        # Matplotlib 'color' args are passed to to_rgba, which tries to read
        # directly from cache and if that fails, sanitizes input, which
        # raises error on receiving (colormap, idx) tuple. So we *have* to
        # override cache instead of color dict itself.
        rgb, alpha = key
        if (not isinstance(rgb, str) and np.iterable(rgb) and len(rgb) == 2
                and isinstance(rgb[1], Number) and isinstance(rgb[0], str)):
            try:
                cmap = mcm.cmap_d[rgb[0]]
            except (TypeError, KeyError):
                pass
            else:
                if isinstance(cmap, ListedColormap):
                    if not 0 <= rgb[1] < len(cmap.colors):
                        raise ValueError(
                            f'Color cycle sample for {rgb[0]!r} cycle must be '
                            f'between 0 and {len(cmap.colors)-1}, '
                            f'got {rgb[1]}.')
                    # draw color from the list of colors, using index
                    rgb = cmap.colors[rgb[1]]
                else:
                    if not 0 <= rgb[1] <= 1:
                        raise ValueError(
                            f'Colormap sample for {rgb[0]!r} colormap must be '
                            f'between 0 and 1, got {rgb[1]}.')
                    # interpolate color from colormap, using key in range 0-1
                    rgb = cmap(rgb[1])
                rgba = mcolors.to_rgba(rgb, alpha)
                return rgba
        return super().__getitem__((rgb, alpha))


def Colors(*args, **kwargs):
    """Pass all arguments to `Cycle` and return the list of colors from
    the cycler object."""
    cycle = Cycle(*args, **kwargs)
    return [dict_['color'] for dict_ in cycle]


def Colormap(
        *args, name=None, listmode='perceptual',
        fade=None, cycle=None,
        shift=None, cut=None, left=None, right=None, reverse=False,
        save=False, save_kw=None,
        **kwargs):
    """
    Generate or retrieve colormaps and optionally merge and manipulate
    them in a variety of ways. Used to interpret the `cmap` and `cmap_kw`
    arguments when passed to any plotting method wrapped by
    `~proplot.wrappers.cmap_changer`.

    Parameters
    ----------
    *args : colormap-spec
        Positional arguments that individually generate colormaps. If more than
        one argument is passed, the resulting colormaps are merged. Arguments
        are interpreted as follows.

        * If `~matplotlib.colors.Colormap` or a registered colormap name, the
          colormap is simply returned.
        * If a filename string with valid extension, the colormap data will
          be loaded. See `register_cmaps` and `register_cycles`.
        * If RGB tuple or color string, a `PerceptuallyUniformColormap` is
          generated with `~PerceptuallyUniformColormap.from_color`. If the
          string ends in ``'_r'``, the monochromatic map will be *reversed*,
          i.e. will go from dark to light instead of light to dark.
        * If list of RGB tuples or color strings, a
          `PerceptuallyUniformColormap` is generated with
          `~PerceptuallyUniformColormap.from_list`.
        * If dictionary containing the keys ``'hue'``, ``'saturation'``, and
          ``'luminance'``, a `PerceptuallyUniformColormap` is generated with
          `~PerceptuallyUniformColormap.from_hsl`.

    name : str, optional
        Name under which the final colormap is registered. It can then be
        reused by passing ``cmap='name'`` to plotting functions like
        `~matplotlib.axes.Axes.contourf`.
    fade : float, optional
        The maximum luminosity used when generating colormaps with
        `PerceptuallyUniformColormap.from_color`. Default is ``100`` when
        calling `Colormap` directly, and ``90`` when `Colormap` is called by
        `Cycle` (this prevents having pure white in the color cycle).

        For example, ``plot.Colormap('blue', fade=80)`` generates a blue
        colormap that fades to a pale blue with 80% luminance.
    cycle : str or list of color-spec, optional
        The registered cycle name or a list of colors used to interpret cycle
        color strings like ``'C0'`` and ``'C2'`` when generating colormaps
        with `PerceptuallyUniformColormap.from_color`. Default is colors
        from the currently active property cycler.

        For example, ``plot.Colormap('C0', 'C1', 'C2', cycle='538')``
        generates a colormap using colors from the ``'538'`` color cycle.
    listmode : {'perceptual', 'linear', 'listed'}, optional
        Controls how colormaps are generated when you input list(s) of colors.
        If ``'perceptual'``, a `PerceptuallyUniformColormap` is generated with
        `PerceptuallyUniformColormap.from_list`. If ``'linear'``,
        a `~matplotlib.colors.LinearSegmentedColormap` is generated with
        `~matplotlib.colors.LinearSegmentedColormap.from_list`. If
        ``'listed'``, the `~matplotlib.colors.ListedColormap` is generated.

        Default is ``'perceptual'`` when calling `Colormap` directly, and
        ``'listed'`` when `Colormap` is called by `Cycle`.
    cut : float, optional
        Passed to `LinearSegmentedColormap.punched`.
        This applies to the final *merged* colormap.
    left, right : float, optional
        Passed to `LinearSegmentedColormap.truncated` or
        `ListedColormap.truncated`. These apply to *each colormap*
        individually.
    reverse : bool, optional
        Passed to `LinearSegmentedColormap.reversed` or
        `ListedColormap.reversed`. This applies to *each colormap*
        individually.
    shift : float, optional
        Passed to `LinearSegmentedColormap.shifted` or
        `ListedColormap.shifted`. This applies to the final *merged* colormap.
    save : bool, optional
        Whether to call the colormap save method, i.e.
        `LinearSegmentedColormap.save` or
        `ListedColormap.save`.
    save_kw : dict-like, optional
        Ignored if `save` is ``False``. Passed to the colormap save method,
        i.e. `LinearSegmentedColormap.save` or
        `ListedColormap.save`.
    **kwargs
        Passed to `LinearSegmentedColormap.concatenate` or
        `ListedColormap.concatenate`. Each of these functions accepts
        arbitrary colormap settings.

    Returns
    -------
    `~matplotlib.colors.Colormap`
        A `~matplotlib.colors.LinearSegmentedColormap` or
        `~matplotlib.colors.ListedColormap` instance.
    """
    # Initial stuff
    # TODO: Play with using "qualitative" colormaps in realistic examples,
    # how to make colormaps cyclic.
    if not args:
        raise ValueError(
            f'Colormap() requires at least one positional argument.')
    if listmode not in ('listed', 'linear', 'perceptual'):
        raise ValueError(
            f'Invalid listmode={listmode!r}. Options are: '
            "'listed', 'linear', 'perceptual'.")
    tmp = '_no_name'
    cmaps = []
    for i, cmap in enumerate(args):
        # Load registered colormaps and maps on file
        # TODO: Document how 'listmode' also affects loaded files
        if isinstance(cmap, str):
            if '.' in cmap:
                if os.path.isfile(os.path.expanduser(cmap)):
                    if listmode == 'listed':
                        cmap = ListedColormap.from_file(cmap)
                    else:
                        cmap = LinearSegmentedColormap.from_file(cmap)
                else:
                    raise FileNotFoundError(
                        f'Colormap or cycle file {cmap!r} not found.')
            else:
                try:
                    cmap = mcm.cmap_d[cmap]
                except KeyError:
                    pass
        # Convert matplotlib colormaps to subclasses
        if isinstance(cmap, (ListedColormap, LinearSegmentedColormap)):
            pass
        elif isinstance(cmap, mcolors.LinearSegmentedColormap):
            cmap = LinearSegmentedColormap(
                cmap.name, cmap._segmentdata, cmap.N, cmap._gamma)
        elif isinstance(cmap, mcolors.ListedColormap):
            cmap = ListedColormap(
                cmap.colors, cmap.name, cmap.N)
        # Dictionary of hue/sat/luminance values or 2-tuples representing
        # linear transition
        elif isinstance(cmap, dict):
            cmap = PerceptuallyUniformColormap.from_hsl(tmp, **cmap)
        # List of color tuples or color strings, i.e. iterable of iterables
        elif (not isinstance(cmap, str) and np.iterable(cmap)
              and all(np.iterable(color) for color in cmap)):
            try:
                colors = [to_rgb(color, cycle=cycle, alpha=True)
                          for color in cmap]
            except (ValueError, TypeError):
                raise ValueError(f'Invalid color(s) in list {cmap!r}.')
            if listmode == 'listed':
                cmap = ListedColormap(colors, tmp)
            elif listmode == 'linear':
                cmap = LinearSegmentedColormap.from_list(tmp, colors)
            else:
                cmap = PerceptuallyUniformColormap.from_list(tmp, colors)
        # Monochrome colormap from input color
        else:
            ireverse = (isinstance(cmap, str) and cmap[-2:] == '_r')
            if ireverse:
                cmap = cmap[:-2]
            try:
                color = to_rgb(cmap, cycle=cycle, alpha=True)
            except (ValueError, TypeError):
                msg = f'Invalid cmap, cycle, or color {cmap!r}.'
                if isinstance(cmap, str):
                    msg += (
                        f'\nValid cmap and cycle names: '
                        + ', '.join(map(repr, sorted(mcm.cmap_d))) + '.'
                        f'\nValid color names: '
                        + ', '.join(map(repr, sorted(
                            mcolors.colorConverter.colors))) + '.')
                raise ValueError(msg)
            cmap = PerceptuallyUniformColormap.from_color(tmp, color, fade)
            if ireverse:
                cmap = cmap.reversed()

        # Cut the edges and/or reverse the map
        if left is not None or right is not None:
            cmap = cmap.truncated(left, right)
        if reverse:
            cmap = cmap.reversed()
        cmaps.append(cmap)

    # Merge the result of this arbitrary user input
    if len(cmaps) > 1:  # more than one map?
        cmap = cmaps[0].concatenate(*cmaps[1:], **kwargs)
    elif kwargs:  # modify any props?
        cmap = cmaps[0].updated(**kwargs)

    # Cut the center and roate the colormap
    if cut is not None:
        cmap = cmap.punched(cut)
    if shift is not None:
        cmap = cmap.shifted(shift)

    # Initialize
    if not cmap._isinit:
        cmap._init()

    # Register and save the colormap
    if name is None:
        name = cmap.name  # may have been modified by e.g. .shifted()
    else:
        cmap.name = name
    mcm.cmap_d[name] = cmap
    if save:
        save_kw = save_kw or {}
        cmap.save(**save_kw)
    return cmap


def Cycle(
        *args, N=None, name=None,
        marker=None, alpha=None, dashes=None, linestyle=None, linewidth=None,
        markersize=None, markeredgewidth=None,
        markeredgecolor=None, markerfacecolor=None,
        save=False, save_kw=None,
        **kwargs):
    """
    Generate and merge `~cycler.Cycler` instances in a variety of ways.
    Used to interpret the `cycle` and `cycle_kw` arguments when passed to
    any plotting method wrapped by
    `~proplot.wrappers.cycle_changer`.

    If you just want a list of colors instead of a `~cycler.Cycler` instance,
    use the `colors` function. If you want a `~cycler.Cycler` instance that
    imposes black as the default color and cycles through properties like
    ``linestyle`` instead, call this function without any positional arguments.

    Parameters
    ----------
    *args : colormap-spec or cycle-spec, optional
        Positional arguments control the *colors* in the `~cycler.Cycler`
        object. If more than one argument is passed, the resulting cycles are
        merged. Arguments are interpreted as follows.

        * If `~cycler.Cycler`, nothing more
          is done.
        * If list of RGB tuples or color strings, these
          colors are used.
        * If `~matplotlib.colors.ListedColormap`, colors from the ``colors``
          attribute are used.
        * If string color cycle name, that `~matplotlib.colors.ListedColormap`
          is looked up and its ``colors`` attribute is used. See `cycles`.
        * Otherwise, the argument is passed to `Colormap`, and colors
          from the resulting `~matplotlib.colors.LinearSegmentedColormap`
          are used. See the `N` argument.

        If the last positional argument is numeric, it is used for the `N`
        keyword argument.
    N : float or list of float, optional
        For `~matplotlib.colors.ListedColormap`\ s, this is the number of
        colors to select. For example, ``Cycle('538', 4)`` returns the first 4
        colors of the ``'538'`` color cycle.

        For `~matplotlib.colors.LinearSegmentedColormap`\ s, this is either
<<<<<<< HEAD
        a *list of sample coordinates used to draw colors from the map, or an
        integer number of colors to draw. If the latter, the sample coordinates
        are ``np.linspace(0, 1, N)``. For example, ``Cycle('Reds', 5)``
        divides the ``'Reds'`` colormap into five evenly spaced colors.
=======
        a *list of sample coordinates* used to draw colors from the map, or an
        *integer number of colors* to draw. If the latter, the sample
        coordinates are ``np.linspace(0, 1, samples)``. For example,
        ``Cycle('Reds', 5)`` divides the ``'Reds'`` colormap into five evenly
        spaced colors.
>>>>>>> d2d388cd
    name : str, optional
        Name of the resulting `~matplotlib.colors.ListedColormap` used to
        register the color cycle. Default name is ``'no_name'``.
    marker, alpha, dashes, linestyle, linewidth, markersize, markeredgewidth, markeredgecolor, markerfacecolor : list of specs, optional
        Lists of `~matplotlib.lines.Line2D` properties that can be added to
        the `~cycler.Cycler` instance. If the lists have unequal length, they
        will be filled to match the length of the longest list.  See
        `~matplotlib.axes.Axes.set_prop_cycle` for more info on cyclers.
        Also see the `line style reference \
<https://matplotlib.org/gallery/lines_bars_and_markers/line_styles_reference.html>`__,
        the `marker reference \
<https://matplotlib.org/3.1.0/gallery/lines_bars_and_markers/marker_reference.html>`__,
        and the `custom dashes reference \
<https://matplotlib.org/3.1.0/gallery/lines_bars_and_markers/line_demo_dash_control.html>`__.
    save : bool, optional
        Whether to save the `ListedColormap` associated with this cycle.
        See `ListedColormap.save`.
    save_kw : dict-like, optional
        Ignored if `save` is ``False``. Passed to `ListedColormap.save`
        for the `ListedColormap` associated with this cycle.
    **kwargs
        Passed to `Colormap` when the input is not already a `~cycler.Cycler`
        instance.

    Returns
    -------
    `~cycler.Cycler`
        A cycler instance that can be passed to
        `~matplotlib.axes.Axes.set_prop_cycle`.
    """  # noqa
    # Add properties
    props = {}
    nprops = 0
    for key, value in (
        ('marker', marker),
        ('alpha', alpha),
        ('dashes', dashes),
        ('linestyle', linestyle),
        ('linewidth', linewidth),
        ('markersize', markersize),
        ('markeredgewidth', markeredgewidth),
        ('markeredgecolor', markeredgecolor),
        ('markerfacecolor', markerfacecolor),
    ):
        if value is not None:
            if isinstance(value, str) or not np.iterable(value):
                raise ValueError(
                    f'Invalid {key!r} property {value!r}. '
                    f'Must be list or tuple of properties.')
            nprops = max(nprops, len(value))
            props[key] = [*value]  # ensure mutable list
    # If args is non-empty, means we want color cycle; otherwise is always
    # black
    if not args:
        props['color'] = ['k']  # ensures property cycler is non empty
        if kwargs:
            _warn_proplot(f'Ignoring Cycle() keyword arg(s) {kwargs}.')
    # Merge cycler objects
    elif all(isinstance(arg, cycler.Cycler) for arg in args):
        if kwargs:
            _warn_proplot(f'Ignoring Cycle() keyword arg(s) {kwargs}.')
        if len(args) == 1:
            return args[0]
        else:
            props = {}
            for arg in args:
                for key, value in arg.by_key():
                    if key not in props:
                        props[key] = []
                    props[key].extend([*value])
            return cycler.cycler(**props)
    # Build and register a ListedColormap
    else:
        # Collect samples
        if args and isinstance(args[-1], Number):
            # means we want to sample existing colormaps or cycles
            args, N = args[:-1], args[-1]
        kwargs.setdefault('fade', 90)
        kwargs.setdefault('listmode', 'listed')
        cmap = Colormap(*args, **kwargs)  # the cmap object itself
        if isinstance(cmap, ListedColormap):
            colors = cmap.colors[:N]  # if N is None, does nothing
        else:
            N = _notNone(N, 10)
            if isinstance(N, Integral):
                x = np.linspace(0, 1, N)  # from edge to edge
            elif np.iterable(N) and all(
                    isinstance(item, Number) for item in N):
                x = np.array(N)
            else:
                raise ValueError(f'Invalid samples {N!r}.')
            N = len(x)
            colors = cmap(x)

        # Register and save the samples as a ListedColormap
        name = name or '_no_name'
        cmap = ListedColormap(colors, name=name, N=N)
        mcm.cmap_d[name] = cmap
        if save:
            save_kw = save_kw or {}
            cmap.save(**save_kw)

        # Add to property dict
        nprops = max(nprops, len(colors))
        props['color'] = [tuple(color) if not isinstance(color, str) else color
                          for color in cmap.colors]  # save the tupled version!

    # Build cycler, make sure lengths are the same
    for key, value in props.items():
        if len(value) < nprops:
            value[:] = [value[i % len(value)] for i in range(
                nprops)]  # make loop double back
    cycle = cycler.cycler(**props)
    cycle.name = name
    return cycle


def Norm(norm, levels=None, **kwargs):
    """
    Return an arbitrary `~matplotlib.colors.Normalize` instance.
    Used to interpret the `norm` and `norm_kw` arguments when passed to any
    plotting method wrapped by `~proplot.wrappers.cmap_changer`.

    Parameters
    ----------
    norm : str or `~matplotlib.colors.Normalize`
        Key name for the normalizer. The recognized normalizer key names
        are as follows.

        ===============================  ===============================
        Key(s)                           Class
        ===============================  ===============================
        ``'midpoint'``, ``'zero'``       `MidpointNorm`
        ``'segments'``, ``'segmented'``  `LinearSegmentedNorm`
        ``'none'``, ``'null'``           `~matplotlib.colors.NoNorm`
        ``'linear'``                     `~matplotlib.colors.Normalize`
        ``'log'``                        `~matplotlib.colors.LogNorm`
        ``'power'``                      `~matplotlib.colors.PowerNorm`
        ``'symlog'``                     `~matplotlib.colors.SymLogNorm`
        ===============================  ===============================

    levels : array-like, optional
        Level *edges*, passed to `LinearSegmentedNorm` or used to determine
        the `vmin` and `vmax` arguments for `MidpointNorm`.
    **kwargs
        Passed to the `~matplotlib.colors.Normalize` initializer.
        See `this tutorial \
<https://matplotlib.org/tutorials/colors/colormapnorms.html>`__
        for more info.

    Returns
    -------
    `~matplotlib.colors.Normalize`
        A `~matplotlib.colors.Normalize` instance.
    """
    if isinstance(norm, mcolors.Normalize):
        return norm
    if isinstance(norm, str):
        # Get class
        norm_out = normalizers.get(norm, None)
        if norm_out is None:
            raise ValueError(
                f'Unknown normalizer {norm!r}. Options are: '
                + ', '.join(map(repr, normalizers.keys())) + '.')
        # Instantiate class
        if norm_out is LinearSegmentedNorm:
            if not np.iterable(levels):
                raise ValueError(
                    f'Need levels for normalizer {norm!r}. '
                    'Received levels={levels!r}.')
            kwargs.update({'levels': levels})
        norm_out = norm_out(**kwargs)  # initialize
    else:
        raise ValueError(f'Unknown norm {norm_out!r}.')
    return norm_out


class BinNorm(mcolors.BoundaryNorm):
    """
    This normalizer is used for all colormap plots. It can be thought of as a
    "meta-normalizer": It first scales the data according to any
    arbitrary `~matplotlib.colors.Normalize` class, then maps the normalized
    values ranging from 0-1 into **discrete** levels.

    Consider input levels of ``[0, 3, 6, 9, 12, 15]``. The algorithm is
    as follows.

    1. `levels` are normalized according to the input normalizer `norm`.
       If it is ``None``, they are not changed. Possible normalizers include
       `~matplotlib.colors.LogNorm`, which makes color transitions linear in
       the logarithm of the value, or `LinearSegmentedNorm`, which makes
       color transitions linear in the **index** of the level array.
    2. Possible colormap coordinates, corresponding to bins delimited by the
       normalized `levels` array, are calculated.  In this case, the bin
       centers are simply ``[1.5, 4.5, 7.5, 10.5, 13.5]``, which gives us
       normalized colormap coordinates of ``[0, 0.25, 0.5, 0.75, 1]``.
    3. Out-of-bounds coordinates are added. These depend on the value of the
       `extend` keyword argument. For `extend` equal to ``'neither'``,
       the coordinates including out-of-bounds values are
       ``[0, 0, 0.25, 0.5, 0.75, 1, 1]`` -- out-of-bounds values have the same
       color as the nearest in-bounds values. For `extend` equal to ``'both'``,
       the bins are ``[0, 0.16, 0.33, 0.5, 0.66, 0.83, 1]`` --
       out-of-bounds values are given distinct colors. This makes sure your
       colorbar always shows the **full range of colors** in the colormap.
    4. Whenever `BinNorm.__call__` is invoked, the input value normalized by
       `norm` is compared against the normalized `levels` array. Its bin index
       is determined with `numpy.searchsorted`, and its corresponding
       colormap coordinate is selected using this index.
    """
    # See this post: https://stackoverflow.com/a/48614231/4970632
    # WARNING: Must be child of BoundaryNorm. Many methods in ColorBarBase
    # test for class membership, crucially including _process_values(), which
    # if it doesn't detect BoundaryNorm will try to use BinNorm.inverse().
    def __init__(self, levels, norm=None, clip=False,
                 step=1.0, extend='neither'):
        """
        Parameters
        ----------
        levels : list of float
            The discrete data levels.
        norm : `~matplotlib.colors.Normalize`, optional
            The normalizer used to transform `levels` and all data passed
            to `BinNorm.__call__` *before* discretization.
        step : float, optional
            The intensity of the transition to out-of-bounds color, as a
            faction of the *average* step between in-bounds colors.
            Default is ``1``.
        extend : {'neither', 'both', 'min', 'max'}, optional
            Which direction colors will be extended. No matter the `extend`
            option, `BinNorm` ensures colors always extend through the
            extreme end colors.
        clip : bool, optional
            A `~matplotlib.colors.Normalize` option.

        Note
        ----
        If you are using a diverging colormap with ``extend='max'`` or
        ``extend='min'``, the center will get messed up. But that is very
        strange usage anyway... so please just don't do that :)
        """
        # Declare boundaries, vmin, vmax in True coordinates.
        # Notes:
        # * Idea is that we bin data into len(levels) discrete x-coordinates,
        #   and optionally make out-of-bounds colors the same or different
        # * Don't need to call parent __init__, this is own implementation
        #   Do need it to subclass BoundaryNorm, so ColorbarBase will detect it
        # See BoundaryNorm:
        # https://github.com/matplotlib/matplotlib/blob/master/lib/matplotlib/colors.py
        levels = np.atleast_1d(levels)
        if levels.size <= 1:
            raise ValueError('Need at least two levels.')
        elif ((levels[1:] - levels[:-1]) <= 0).any():
            raise ValueError(
                f'Levels {levels} passed to Normalize() must be '
                'monotonically increasing.')
        if extend not in ('both', 'min', 'max', 'neither'):
            raise ValueError(
                f'Unknown extend option {extend!r}. Choose from '
                '"min", "max", "both", "neither".')

        # Determine color ids for levels, i.e. position in 0-1 space
        # Length of these ids should be N + 1 -- that is, N - 1 colors
        # for values in-between levels, plus 2 colors for out-of-bounds.
        # * For same out-of-bounds colors, looks like [0, 0, ..., 1, 1]
        # * For unique out-of-bounds colors, looks like [0, X, ..., 1 - X, 1]
        #   where the offset X equals step/len(levels).
        # First get coordinates
        if not norm:
            # WARNING: Normalization to 0-1 must always take place first,
            # required by colorbar_factory ticks manager.
            norm = mcolors.Normalize()
        elif not isinstance(norm, mcolors.Normalize):
            raise ValueError(
                'Normalizer must be matplotlib.colors.Normalize, '
                f'got {type(norm)}.')
        elif isinstance(norm, mcolors.BoundaryNorm):
            raise ValueError(
                f'Normalizer cannot be an instance of '
                'matplotlib.colors.BoundaryNorm.')
        x_b = norm(levels)
        x_m = (x_b[1:] + x_b[:-1]) / 2  # get level centers after norm scaling
        y = (x_m - x_m.min()) / (x_m.max() - x_m.min())
        if isinstance(y, ma.core.MaskedArray):
            y = y.filled(np.nan)
        y = y[np.isfinite(y)]
        # Account for out of bounds colors
        # WARNING: For some reason must clip manually for LogNorm, or
        # end up with unpredictable fill value, weird "out-of-bounds" colors
        offset = 0
        scale = 1
        eps = step / (y.size - 1)
        # eps = step/levels.size
        if extend in ('min', 'both'):
            offset = eps
            scale -= eps
        if extend in ('max', 'both'):
            scale -= eps
        # insert '0' (arg 3) before index '0' (arg 2)
        y = np.concatenate(([0], offset + scale * y, [1]))
        self._norm = norm
        self._x_b = x_b
        self._y = y
        if isinstance(norm, mcolors.LogNorm):
            self._norm_clip = (5e-249, None)
        else:
            self._norm_clip = None

        # Add builtin properties
        # NOTE: Are vmin/vmax even used?
        self.boundaries = levels
        self.vmin = levels.min()
        self.vmax = levels.max()
        self.clip = clip
        self.N = levels.size

    def __call__(self, xq, clip=None):
        """Normalize data values to 0-1."""
        # Follow example of LinearSegmentedNorm, but perform no interpolation,
        # just use searchsorted to bin the data.
        norm_clip = self._norm_clip
        if norm_clip:
            xq = np.clip(xq, *norm_clip)
        xq = self._norm(xq)
        # which x-bin does each point in xq belong to?
        yq = self._y[np.searchsorted(self._x_b, xq)]
        mask = ma.getmaskarray(xq)
        return ma.array(yq, mask=mask)

    def inverse(self, yq):
        """Raise an error. Inversion after discretization is impossible."""
        raise RuntimeError('BinNorm is not invertible.')


class LinearSegmentedNorm(mcolors.Normalize):
    """
    This is the default normalizer paired with `BinNorm` whenever `levels`
    are non-linearly spaced. The normalized value is linear with respect to
    its average index in the `levels` vector, allowing uniform color
    transitions across arbitrarily spaced monotonically increasing values.

    It accomplishes this following the example of the
    `~matplotlib.colors.LinearSegmentedColormap` source code, by performing
    efficient, vectorized linear interpolation between the provided boundary
    levels.

    Can be used by passing ``norm='segmented'`` or ``norm='segments'`` to any
    command accepting ``cmap``. The default midpoint is zero.
    """

    def __init__(self, levels, vmin=None, vmax=None, **kwargs):
        """
        Parameters
        ----------
        levels : list of float
            The discrete data levels.
        vmin, vmax : None
            Ignored, because `vmin` and `vmax` are set to the minimum and
            maximum of `levels`.
        **kwargs
            Passed to `~matplotlib.colors.Normalize`.
        """
        levels = np.atleast_1d(levels)
        if levels.size <= 1:
            raise ValueError('Need at least two levels.')
        elif ((levels[1:] - levels[:-1]) <= 0).any():
            raise ValueError(
                f'Levels {levels} passed to LinearSegmentedNorm must be '
                'monotonically increasing.')
        vmin, vmax = levels.min(), levels.max()
        super().__init__(vmin, vmax, **kwargs)  # second level superclass
        self._x = levels
        self._y = np.linspace(0, 1, len(levels))

    def __call__(self, xq, clip=None):
        """Normalize the data values to 0-1. Inverse
        of `~LinearSegmentedNorm.inverse`."""
        # Follow example of make_mapping_array for efficient, vectorized
        # linear interpolation across multiple segments.
        # * Normal test puts values at a[i] if a[i-1] < v <= a[i]; for
        #   left-most data, satisfy a[0] <= v <= a[1]
        # * searchsorted gives where xq[i] must be inserted so it is larger
        #   than x[ind[i]-1] but smaller than x[ind[i]]
        x = self._x  # from arbitrarily spaced monotonic levels
        y = self._y  # to linear range 0-1
        xq = np.atleast_1d(xq)
        ind = np.searchsorted(x, xq)
        ind[ind == 0] = 1
        ind[ind == len(x)] = len(x) - 1
        distance = (xq - x[ind - 1]) / (x[ind] - x[ind - 1])
        yq = distance * (y[ind] - y[ind - 1]) + y[ind - 1]
        mask = ma.getmaskarray(xq)
        return ma.array(yq, mask=mask)

    def inverse(self, yq):
        """Inverse operation of `~LinearSegmentedNorm.__call__`."""
        x = self._x
        y = self._y
        yq = np.atleast_1d(yq)
        ind = np.searchsorted(y, yq)
        ind[ind == 0] = 1
        ind[ind == len(y)] = len(y) - 1
        distance = (yq - y[ind - 1]) / (y[ind] - y[ind - 1])
        xq = distance * (x[ind] - x[ind - 1]) + x[ind - 1]
        mask = ma.getmaskarray(yq)
        return ma.array(xq, mask=mask)


class MidpointNorm(mcolors.Normalize):
    """
    Ensures a "midpoint" always lies at the central colormap color.
    Can be used by passing ``norm='midpoint'`` to any command accepting
    ``cmap``. The default midpoint is zero.
    """

    def __init__(self, midpoint=0, vmin=None, vmax=None, clip=None):
        """
        Parameters
        ----------
        midpoint : float, optional
            The midpoint, or the data value corresponding to the normalized
            value ``0.5`` -- halfway down the colormap.
        vmin, vmax, clip
            The minimum and maximum data values, and the clipping setting.
            Passed to `~matplotlib.colors.Normalize`.
        """
        # Bigger numbers are too one-sided
        super().__init__(vmin, vmax, clip)
        self._midpoint = midpoint

    def __call__(self, xq, clip=None):
        """Normalize data values to 0-1. Inverse of `~MidpointNorm.inverse`."""
        # Get middle point in 0-1 coords, and value
        # Notes:
        # * Look up these three values in case vmin/vmax changed; this is
        #   a more general normalizer than the others. Others are 'parent'
        #   normalizers, meant to be static more or less.
        # * searchsorted gives where xq[i] must be inserted so it is larger
        #   than x[ind[i]-1] but smaller than x[ind[i]]
        #   x, y = [self.vmin, self._midpoint, self.vmax], [0, 0.5, 1]
        if self.vmin >= self._midpoint or self.vmax <= self._midpoint:
            raise ValueError(
                f'Midpoint {self._midpoint} outside of vmin {self.vmin} '
                f'and vmax {self.vmax}.')
        x = np.array([self.vmin, self._midpoint, self.vmax])
        y = np.array([0, 0.5, 1])
        xq = np.atleast_1d(xq)
        ind = np.searchsorted(x, xq)
        ind[ind == 0] = 1  # in this case will get normed value <0
        # in this case, will get normed value >0
        ind[ind == len(x)] = len(x) - 1
        distance = (xq - x[ind - 1]) / (x[ind] - x[ind - 1])
        yq = distance * (y[ind] - y[ind - 1]) + y[ind - 1]
        mask = ma.getmaskarray(xq)
        return ma.array(yq, mask=mask)

    def inverse(self, yq, clip=None):
        """Inverse operation of `~MidpointNorm.__call__`."""
        # Invert the above
        # x, y = [self.vmin, self._midpoint, self.vmax], [0, 0.5, 1]
        # return ma.masked_array(np.interp(yq, y, x))
        # Performs inverse operation of __call__
        x = np.array([self.vmin, self._midpoint, self.vmax])
        y = np.array([0, 0.5, 1])
        yq = np.atleast_1d(yq)
        ind = np.searchsorted(y, yq)
        ind[ind == 0] = 1
        ind[ind == len(y)] = len(y) - 1
        distance = (yq - y[ind - 1]) / (y[ind] - y[ind - 1])
        xq = distance * (x[ind] - x[ind - 1]) + x[ind - 1]
        mask = ma.getmaskarray(yq)
        return ma.array(xq, mask=mask)


def _get_data_paths(dirname):
<<<<<<< HEAD
    """Return the data directory paths."""
    # Home configuration
    paths = []
    ipath = os.path.join(os.path.expanduser('~'), '.proplot', dirname)
    if os.path.exists(ipath) and ipath not in paths:
        paths.insert(0, ipath)
    # Global configuration
    ipath = os.path.join(os.path.dirname(__file__), dirname)
    if ipath not in paths:
        paths.insert(0, ipath)
    return paths
=======
    """Return data folder paths in reverse order of precedence."""
    # When loading colormaps, cycles, and colors, files in the latter
    # directories overwrite files in the former directories. When loading
    # fonts, the resulting paths need to be *reversed*.
    return [
        os.path.join(os.path.dirname(__file__), dirname),
        os.path.join(os.path.expanduser('~'), '.proplot', dirname)
    ]
>>>>>>> d2d388cd


def _from_file(filename, listed=False):
    """Read generalized colormap and color cycle files."""
    filename = os.path.expanduser(filename)
    if os.path.isdir(filename):  # no warning
        return

    # Directly read segmentdata json file
    # NOTE: This is special case! Immediately return name and cmap
    N = rcParams['image.lut']
    name, ext = os.path.splitext(os.path.basename(filename))
    ext = ext[1:]
    cmap = None
    if ext == 'json':
        with open(filename, 'r') as f:
            data = json.load(f)
        kw = {}
        for key in ('cyclic', 'gamma', 'gamma1', 'gamma2', 'space'):
            kw[key] = data.pop(key, None)
        if 'red' in data:
            cmap = LinearSegmentedColormap(name, data, N=N)
        else:
            cmap = PerceptuallyUniformColormap(name, data, N=N, **kw)
        if name[-2:] == '_r':
            cmap = cmap.reversed(name[:-2])

    # Read .rgb, .rgba, .xrgb, and .xrgba files
    elif ext in ('txt', 'rgb', 'xrgb', 'rgba', 'xrgba'):
        # Load
        # NOTE: This appears to be biggest import time bottleneck! Increases
        # time from 0.05s to 0.2s, with numpy loadtxt or with this regex thing.
        delim = re.compile(r'[,\s]+')
        data = [delim.split(line.strip())
                for line in open(filename).readlines() if line.strip()]
        try:
            data = [[float(num) for num in line] for line in data]
        except ValueError:
            _warn_proplot(
                f'Failed to load {filename!r}. Expected a table of comma '
                'or space-separated values.')
            return None, None
        # Build x-coordinates and standardize shape
        data = np.array(data)
        if data.shape[1] != len(ext):
            _warn_proplot(
                f'Failed to load {filename!r}. Got {data.shape[1]} columns, '
                f'but expected {len(ext)}.')
            return None, None
        if ext[0] != 'x':  # i.e. no x-coordinates specified explicitly
            x = np.linspace(0, 1, data.shape[0])
        else:
            x, data = data[:, 0], data[:, 1:]

    # Load XML files created with scivizcolor
    # Adapted from script found here:
    # https://sciviscolor.org/matlab-matplotlib-pv44/
    elif ext == 'xml':
        try:
            doc = ElementTree.parse(filename)
        except IOError:
            _warn_proplot(f'Failed to load {filename!r}.')
            return
        x, data = [], []
        for s in doc.getroot().findall('.//Point'):
            # Verify keys
            if any(key not in s.attrib for key in 'xrgb'):
                _warn_proplot(
                    f'Failed to load {filename!r}. Missing an x, r, g, or b '
                    'specification inside one or more <Point> tags.')
                return
            # Get data
            color = []
            for key in 'rgbao':  # o for opacity
                if key not in s.attrib:
                    continue
                color.append(float(s.attrib[key]))
            x.append(float(s.attrib['x']))
            data.append(color)
        # Convert to array
        if not all(len(data[0]) == len(color) and len(
                color) in (3, 4) for color in data):
            _warn_proplot(
                f'Failed to load {filename!r}. Unexpected number of channels '
                'or mixed channels across <Point> tags.')
            return

    # Read hex strings
    elif ext == 'hex':
        # Read arbitrary format
        string = open(filename).read()  # into single string
        data = re.findall('#[0-9a-fA-F]{6}', string)  # list of strings
        if len(data) < 2:
            _warn_proplot(
                f'Failed to load {filename!r}. No hex strings found.')
            return
        # Convert to array
        x = np.linspace(0, 1, len(data))
        data = [to_rgb(color) for color in data]
    else:
        _warn_proplot(
            f'Colormap or cycle file {filename!r} has unknown extension.')
        return

    # Standardize and reverse if necessary to cmap
    # TODO: Document the fact that filenames ending in _r return a reversed
    # version of the colormap stored in that file.
    if not cmap:
        x, data = np.array(x), np.array(data)
        # for some reason, some aren't in 0-1 range
        x = (x - x.min()) / (x.max() - x.min())
        if (data > 2).any():  # from 0-255 to 0-1
            data = data / 255
        if name[-2:] == '_r':
            name = name[:-2]
            data = data[::-1, :]
            x = 1 - x[::-1]
        if listed:
            cmap = ListedColormap(data, name, N=len(data))
        else:
            data = [(x, color) for x, color in zip(x, data)]
            cmap = LinearSegmentedColormap.from_list(name, data, N=N)

    # Return colormap or data
    return cmap


@_timer
def register_cmaps():
    """
    Register colormaps packaged with ProPlot or saved to the
    ``~/.proplot/cmaps`` folder. This is called on import. Maps are registered
    according to their filenames -- for example, ``name.xyz`` will be
    registered as ``'name'``.

    For a table of valid extensions, see `LinearSegmentedColormap.from_file`.
    To visualize the registered colormaps, use `show_cmaps`.
    """
    for i, path in enumerate(_get_data_paths('cmaps')):
        for filename in sorted(glob.glob(os.path.join(path, '*'))):
            cmap = LinearSegmentedColormap.from_file(filename)
            if not cmap:
                continue
            if i == 0 and cmap.name.lower() in ('phase', 'graycycle'):
                cmap._cyclic = True
            mcm.cmap_d[cmap.name] = cmap


@_timer
def register_cycles():
    """
    Register color cycles packaged with ProPlot or saved to the
    ``~/.proplot/cycles`` folder. This is called on import. Cycles are
    registered according to their filenames -- for example, ``name.hex`` will
    be registered under the name ``'name'`` as a
    `~matplotlib.colors.ListedColormap` map (see `Cycle` for details).

    For a table of valid extensions, see `ListedColormap.from_file`.
    To visualize the registered colormaps, use `show_cmaps`.
    """
    for path in _get_data_paths('cycles'):
        for filename in sorted(glob.glob(os.path.join(path, '*'))):
            cmap = ListedColormap.from_file(filename)
            if not cmap:
                continue
            if isinstance(cmap, LinearSegmentedColormap):
                cmap = ListedColormap(colors(cmap), name=cmap.name)
            mcm.cmap_d[cmap.name] = cmap
            cycles.append(cmap.name)


@_timer
def register_colors(nmax=np.inf):
    """
    Add color names packaged with ProPlot or saved to the ``~/.proplot/colors``
    folder. ProPlot loads the crowd-sourced XKCD color
    name database, Crayola crayon color database, and any user input
    files, then filters them to be "perceptually distinct" in the HCL
    colorspace. Files must just have one line per color in the format
    ``name : hex``. Whitespace is ignored.

    This is called on import. Use `show_colors` to generate a table of the
    resulting colors.
    """
    # Reset native colors dictionary and add some default groups
    # Add in CSS4 so no surprises for user, but we will not encourage this
    # usage and will omit CSS4 colors from the demo table.
    colors.clear()
    base = {}
    base.update(mcolors.BASE_COLORS)
    base.update(COLORS_BASE)  # full names
    mcolors.colorConverter.colors.clear()  # clean out!
    mcolors.colorConverter.cache.clear()  # clean out!
    for name, dict_ in (('base', base), ('css', mcolors.CSS4_COLORS)):
        mcolors.colorConverter.colors.update(dict_)
        colors[name] = sorted(dict_)

    # Load colors from file and get their HCL values
    dicts = {}
    seen = {*base}  # never overwrite base names, e.g. 'blue' and 'b'!
    hcls = []
    data = []
<<<<<<< HEAD
    for path in _get_data_paths('colors'):
        for file in sorted(glob.glob(os.path.join(path, '*.txt')))[::-1]:
=======
    for i, path in enumerate(_get_data_paths('colors')):
        if i == 0:
            paths = [  # be explicit because categories matter!
                os.path.join(path, base)
                for base in ('xkcd.txt', 'crayola.txt', 'open.txt')
            ]
        else:
            paths = sorted(glob.glob(os.path.join(path, '*.txt')))
        for file in paths:
>>>>>>> d2d388cd
            cat, _ = os.path.splitext(os.path.basename(file))
            with open(file, 'r') as f:
                pairs = [tuple(item.strip() for item in line.split(':'))
                         for line in f.readlines() if line.strip()]
            if not all(len(pair) == 2 for pair in pairs):
                raise RuntimeError(
                    f'Invalid color names file {file!r}. '
                    f'Every line must be formatted as "name: color".')

            # Categories for which we add *all* colors
            if cat == 'open' or i == 1:
                dict_ = {name: color for name, color in pairs}
                mcolors.colorConverter.colors.update(dict_)
                colors[cat] = sorted(dict_)
                continue

            # Filter remaining colors to *unique* colors
            j = 0
            if cat not in dicts:
                dicts[cat] = {}
            for name, color in pairs:  # is list of name, color tuples
                j += 1
                if j > nmax:  # e.g. for xkcd colors
                    break
                for regex, sub in COLORS_TRANSLATIONS:
                    name = regex.sub(sub, name)
                if name in seen or COLORS_IGNORE.search(name):
                    continue
                seen.add(name)
                hcls.append(to_xyz(color, space=COLORS_SPACE))
                data.append((cat, name, color))  # category name pair

    # Remove colors that are 'too similar' by rounding to the nearest n units
    # WARNING: Unique axis argument requires numpy version >=1.13
    hcls = np.array(hcls)
    if hcls.size > 0:
        hcls = hcls / np.array([360, 100, 100])
        hcls = np.round(hcls / COLORS_THRESH).astype(np.int64)
        _, idxs, _ = np.unique(
            hcls, return_index=True, return_counts=True, axis=0)
        for idx, (cat, name, color) in enumerate(data):
            if name in COLORS_INCLUDE or idx in idxs:
                dicts[cat][name] = color
        for cat, dict_ in dicts.items():
            mcolors.colorConverter.colors.update(dict_)
            colors[cat] = sorted(dict_)


@_timer
def register_fonts():
    """Add fonts packaged with ProPlot or saved to the ``~/.proplot/fonts``
    folder, if they are not already added. Detects ``.ttf`` and ``.otf`` files
    -- see `this link \
<https://gree2.github.io/python/2015/04/27/python-change-matplotlib-font-on-mac>`__
    for a guide on converting various other font file types to ``.ttf`` and
    ``.otf`` for use with matplotlib."""
    # Add proplot path to TTFLIST and rebuild cache *only if necessary*
    # * Nice gallery of sans-serif fonts:
    #   https://www.lifewire.com/classic-sans-serif-fonts-clean-appearance-1077406 # noqa
    # * Sources for downloading more fonts:
    #   https://fonts.google.com/?category=Sans+Serif
    #   https://www.cufonfonts.com
    # WARNING: If you include a font file with an unrecognized style,
    # matplotlib may use that font instead of the 'normal' one! Valid styles:
    # 'ultralight', 'light', 'normal', 'regular', 'book', 'medium', 'roman',
    # 'semibold', 'demibold', 'demi', 'bold', 'heavy', 'extra bold', 'black'
    # https://matplotlib.org/api/font_manager_api.html
<<<<<<< HEAD
    paths = ':'.join(_get_data_paths('fonts'))
=======
    # For macOS the only fonts with 'Thin' in one of the .ttf file names
    # are Helvetica Neue and .SF NS Display Condensed. Never try to use these!
    paths = ':'.join(_get_data_paths('fonts')[::-1])  # user paths come first
>>>>>>> d2d388cd
    if 'TTFPATH' not in os.environ:
        os.environ['TTFPATH'] = paths
    elif paths not in os.environ['TTFPATH']:
        os.environ['TTFPATH'] += (':' + paths)

    # Detect user-input .ttc fonts
    import matplotlib.font_manager as mfonts
    fnames_proplot = {*mfonts.findSystemFonts(paths.split(':'))}
    fnames_proplot_ttc = {
        file for file in fnames_proplot if os.path.splitext(file)[1] == '.ttc'
    }
    if fnames_proplot_ttc:
        _warn_proplot(
            'Ignoring the following .ttc fonts because they cannot be '
            'saved into PDF or EPS files (see matplotlib issue #3135): '
            + ', '.join(map(repr, sorted(fnames_proplot_ttc)))
            + '. Please consider expanding them into separate .ttf files.'
        )

    # Rebuild font cache only if necessary! Can be >50% of total import time!
    fnames_all = {font.fname for font in mfonts.fontManager.ttflist}
    fnames_proplot -= fnames_proplot_ttc
    if not fnames_all >= fnames_proplot:
        if hasattr(mfonts.fontManager, 'addfont'):
            for fname in fnames_proplot:
                mfonts.fontManager.addfont(fname)
            mfonts.json_dump(mfonts.fontManager, mfonts._fmcache)
        else:
            _warn_proplot('Rebuilding font manager.')
            mfonts._rebuild()

    # Remove ttc files *after* rebuild
    mfonts.fontManager.ttflist = [
        font for font in mfonts.fontManager.ttflist
        if os.path.splitext(font.fname)[1] != '.ttc'
    ]

    # Populate font name lists, with proplot fonts *first*
    fonts_proplot = sorted({
        font.name for font in mfonts.fontManager.ttflist
        if any(path in font.fname for path in paths.split(':'))
    })
    fonts_system = sorted({
        font.name for font in mfonts.fontManager.ttflist
        if not any(path in font.fname for path in paths.split(':'))
    })
    fonts[:] = [*fonts_proplot, *fonts_system]


def _draw_bars(cmapdict, length=4.0, width=0.2, nrows=None):
    """
    Draw colorbars for "colormaps" and "color cycles". This is called by
    `show_cycles` and `show_cmaps`.
    """
    # Figure
    from . import subplots
    naxs = len(cmapdict) + sum(map(len, cmapdict.values()))
    fig, axs = subplots(
        nrows=naxs, axwidth=length, axheight=width,
        share=0, hspace=0.03,
    )
    iax = -1
    nheads = nbars = 0  # for deciding which axes to plot in
    a = np.linspace(0, 1, 257).reshape(1, -1)
    a = np.vstack((a, a))
    for cat, names in cmapdict.items():
        if not names:
            continue
        nheads += 1
        for imap, name in enumerate(names):
            iax += 1
            if imap + nheads + nbars > naxs:
                break
            ax = axs[iax]
            if imap == 0:  # allocate this axes for title
                iax += 1
                ax.set_visible(False)
                ax = axs[iax]
            cmap = mcm.cmap_d[name]
            ax.imshow(a, cmap=name, origin='lower', aspect='auto',
                      levels=cmap.N)
            ax.format(ylabel=name,
                      ylabel_kw={'rotation': 0, 'ha': 'right', 'va': 'center'},
                      xticks='none', yticks='none',  # no ticks
                      xloc='neither', yloc='neither',  # no spines
                      title=(cat if imap == 0 else None))
        nbars += len(names)


def show_channels(
        *args, N=100, rgb=True, saturation=True, minhue=0,
        maxsat=500, width=100, axwidth=1.7):
    """
    Show how arbitrary colormap(s) vary with respect to the hue, chroma,
    luminance, HSL saturation, and HPL saturation channels, and optionally
    the red, blue and green channels. Adapted from `this example \
<https://matplotlib.org/3.1.0/tutorials/colors/colormaps.html#lightness-of-matplotlib-colormaps>`__.

    Parameters
    ----------
    *args : colormap-spec, optional
        Positional arguments are colormap names or objects. Default is
        :rc:`image.cmap`.
    N : int, optional
        The number of markers to draw for each colormap.
    rgb : bool, optional
        Whether to also show the red, green, and blue channels in the bottom
        row. Default is ``True``.
    saturation : bool, optional
        Whether to show the HSL and HPL saturation channels alongside the
        raw chroma.
    minhue : float, optional
        The minimum hue. This lets you rotate the hue plot cyclically.
    maxsat : float, optional
        The maximum saturation. Use this to truncate large saturation values.
    width : int, optional
        The width of each colormap line in points.
    axwidth : int or str, optional
        The width of each subplot. Passed to `~proplot.subplots.subplots`.

    Returns
    -------
    `~proplot.subplots.Figure`
        The figure.
    """
    # Figure and plot
    from . import subplots
    if not args:
        raise ValueError(f'At least one positional argument required.')
    array = [[1, 1, 2, 2, 3, 3]]
    labels = ('Hue', 'Chroma', 'Luminance')
    if saturation:
        array += [[0, 4, 4, 5, 5, 0]]
        labels += ('HSL saturation', 'HPL saturation')
    if rgb:
        array += [np.array([4, 4, 5, 5, 6, 6]) + 2 * int(saturation)]
        labels += ('Red', 'Green', 'Blue')
    fig, axs = subplots(
        array=array, span=False, share=1,
        axwidth=axwidth, axpad='1em',
    )
    # Iterate through colormaps
    mc, ms, mp = 0, 0, 0
    cmaps = []
    for cmap in args:
        # Get colormap and avoid registering new names
        name = cmap if isinstance(cmap, str) else getattr(cmap, 'name', None)
        cmap = Colormap(cmap, N=N)  # arbitrary cmap argument
        if name is not None:
            cmap.name = name
        cmap._init()
        cmaps.append(cmap)
        # Get clipped RGB table
        x = np.linspace(0, 1, N)
        lut = cmap._lut[:-3, :3].copy()
        rgb_data = lut.T  # 3 by N
        hcl_data = np.array([to_xyz(color, space='hcl')
                             for color in lut]).T  # 3 by N
        hsl_data = [to_xyz(color, space='hsl')[1] for color in lut]
        hpl_data = [to_xyz(color, space='hpl')[1] for color in lut]
        # Plot channels
        # If rgb is False, the zip will just truncate the other iterables
        data = (*hcl_data,)
        if saturation:
            data += (hsl_data, hpl_data)
        if rgb:
            data += (*rgb_data,)
        for ax, y, label in zip(axs, data, labels):
            ylim, ylocator = None, None
            if label in ('Red', 'Green', 'Blue'):
                ylim = (0, 1)
                ylocator = 0.2
            elif label == 'Luminance':
                ylim = (0, 100)
                ylocator = 20
            elif label == 'Hue':
                ylim = (minhue, minhue + 360)
                ylocator = 90
                y = y - 720
                for _ in range(3):  # rotate up to 1080 degrees
                    y[y < minhue] += 360
            else:
                if label == 'Chroma':
                    mc = max(min(max(mc, max(y)), maxsat), 100)
                    m = mc
                elif 'HSL' in label:
                    ms = max(min(max(ms, max(y)), maxsat), 100)
                    m = ms
                else:
                    mp = max(min(max(mp, max(y)), maxsat), 100)
                    m = mp
                ylim = (0, m)
                ylocator = ('maxn', 5)
            ax.scatter(x, y, c=x, cmap=cmap, s=width, linewidths=0)
            ax.format(title=label, ylim=ylim, ylocator=ylocator)
    # Formatting
    suptitle = ', '.join(repr(cmap.name) for cmap in cmaps[:-1]) + (
        ', and ' if len(cmaps) > 2 else ' and ' if len(cmaps) == 2 else ' '
    ) + f'{repr(cmaps[-1].name)} colormap' + ('s' if len(cmaps) > 1 else '')
    axs.format(
        xlocator=0.25, xformatter='null',
        suptitle=f'{suptitle} by channel', ylim=None, ytickminor=False,
    )
    # Colorbar on the bottom
    for cmap in cmaps:
        fig.colorbar(cmap,
                     loc='b', span=(2, 5),
                     locator='null', label=cmap.name, labelweight='bold')
    return fig


def show_colorspaces(luminance=None, saturation=None, hue=None, axwidth=2):
    """
    Generate hue-saturation, hue-luminance, and luminance-saturation
    cross-sections for the HCL, HSL, and HPL colorspaces.

    Parameters
    ----------
    luminance : float, optional
        If passed, saturation-hue cross-sections are drawn for
        this luminance. Must be between ``0` and ``100``. Default is ``50``.
    saturation : float, optional
        If passed, luminance-hue cross-sections are drawn for this
        saturation. Must be between ``0` and ``100``.
    hue : float, optional
        If passed, luminance-saturation cross-sections
        are drawn for this hue. Must be between ``0` and ``360``.
    axwidth : str or float, optional
        Average width of each subplot. Units are interpreted by
        `~proplot.utils.units`.

    Returns
    -------
    `~proplot.subplots.Figure`
        The figure.
    """
    # Get colorspace properties
    hues = np.linspace(0, 360, 361)
    sats = np.linspace(0, 120, 120)
    lums = np.linspace(0, 99.99, 101)
    if luminance is None and saturation is None and hue is None:
        luminance = 50
    if luminance is not None:
        hsl = np.concatenate((
            np.repeat(hues[:, None], len(sats), axis=1)[..., None],
            np.repeat(sats[None, :], len(hues), axis=0)[..., None],
            np.ones((len(hues), len(sats)))[..., None] * luminance,
        ), axis=2)
        suptitle = f'Hue-saturation cross-section for luminance {luminance}'
        xlabel, ylabel = 'hue', 'saturation'
        xloc, yloc = 60, 20
    elif saturation is not None:
        hsl = np.concatenate((
            np.repeat(hues[:, None], len(lums), axis=1)[..., None],
            np.ones((len(hues), len(lums)))[..., None] * saturation,
            np.repeat(lums[None, :], len(hues), axis=0)[..., None],
        ), axis=2)
        suptitle = f'Hue-luminance cross-section for saturation {saturation}'
        xlabel, ylabel = 'hue', 'luminance'
        xloc, yloc = 60, 20
    elif hue is not None:
        hsl = np.concatenate((
            np.ones((len(lums), len(sats)))[..., None] * hue,
            np.repeat(sats[None, :], len(lums), axis=0)[..., None],
            np.repeat(lums[:, None], len(sats), axis=1)[..., None],
        ), axis=2)
        suptitle = 'Luminance-saturation cross-section'
        xlabel, ylabel = 'luminance', 'saturation'
        xloc, yloc = 20, 20

    # Make figure, with black indicating invalid values
    # Note we invert the x-y ordering for imshow
    from . import subplots
    fig, axs = subplots(
        ncols=3, share=0, axwidth=axwidth, aspect=1, axpad=0.05
    )
    for ax, space in zip(axs, ('hcl', 'hsl', 'hpl')):
        rgba = np.ones((*hsl.shape[:2][::-1], 4))  # RGBA
        for j in range(hsl.shape[0]):
            for k in range(hsl.shape[1]):
                rgb_jk = to_rgb(hsl[j, k, :].flat, space)
                if not all(0 <= c <= 1 for c in rgb_jk):
                    rgba[k, j, 3] = 0  # black cell
                else:
                    rgba[k, j, :3] = rgb_jk
        ax.imshow(rgba, origin='lower', aspect='auto')
        ax.format(xlabel=xlabel, ylabel=ylabel, suptitle=suptitle,
                  grid=False, xtickminor=False, ytickminor=False,
                  xlocator=xloc, ylocator=yloc, facecolor='k',
                  title=space.upper(), titleweight='bold')
    return fig


def show_colors(nhues=17, minsat=20):
    """
    Generate tables of the registered color names. Adapted from
    `this example <https://matplotlib.org/examples/color/named_colors.html>`__.

    Parameters
    ----------
    nhues : int, optional
        The number of breaks between hues for grouping "like colors" in the
        color table.
    minsat : float, optional
        The threshold saturation, between ``0`` and ``100``, for designating
        "gray colors" in the color table.

    Returns
    -------
    figs : list of `~proplot.subplots.Figure`
        The figure.
    """
    # Test used to "categories" colors
    breakpoints = np.linspace(0, 360, nhues)
    def _color_filter(i, hcl):  # noqa: E306
        gray = hcl[1] <= minsat
        if i == 0:
            return gray
        color = breakpoints[i - 1] <= hcl[0] < breakpoints[i]
        if i == nhues - 1:
            color = color or color == breakpoints[i]  # endpoint inclusive
        return not gray and color

    # Draw figures for different groups of colors
    figs = []
    from . import subplots
    for cats in (
            ('open',),
            tuple(name for name in colors if name not in ('css', 'open'))
    ):
        # Dictionary of colors for that category
        data = {}
        for cat in cats:
            for color in colors[cat]:
                data[color] = mcolors.colorConverter.colors[color]

        # Group colors together by discrete range of hue, then sort by value
        # For opencolors this is not necessary
        if cats == ('open',):
            wscale = 0.5
            swatch = 1.5
            nrows, ncols = 10, len(COLORS_OPEN)  # rows and columns
            names = np.array([
                [name + str(i) for i in range(nrows)]
                for name in COLORS_OPEN
            ])
            nrows = nrows * 2
            ncols = (ncols + 1) // 2
            names.resize((ncols, nrows))

        # Get colors in perceptally uniform space, then group based on hue
        # thresholds
        else:
            ncols = 4
            wscale = 0.8
            swatch = 1.2
            hclpairs = [
                (name, to_xyz(color, COLORS_SPACE))
                for name, color in data.items()
            ]
            hclpairs = [
                sorted(
                    [pair for pair in hclpairs if _color_filter(i, pair[1])],
                    key=lambda x: x[1][2]
                )
                for i in range(nhues)
            ]
            names = np.array([
                name for ipairs in hclpairs for name, _ in ipairs
            ])
            nrows = len(names) // ncols + 1
            names.resize((ncols, nrows))

        # Draw swatches as lines
        fig, ax = subplots(
            width=8 * wscale * (ncols / 4),
            height=5 * (nrows / 40),
            left=0, right=0, top=0, bottom=0, tight=False
        )
        X, Y = fig.get_dpi() * fig.get_size_inches()  # size in dots
        hsep, wsep = Y / (nrows + 1), X / ncols  # height and width in dots
        for col, inames in enumerate(names):
            for row, name in enumerate(inames):
                if not name:
                    continue
                y = Y - hsep * (row + 1)
                xi = wsep * (col + 0.05)
                xf = wsep * (col + 0.25 * swatch)
                yline = y + hsep * 0.1
                xtext = wsep * (col + 0.25 * swatch + 0.03 * swatch)
                ax.text(xtext, y, name, ha='left', va='center')
                ax.plot(
                    [xi, xf], [yline, yline],
                    color=data[name], lw=hsep * 0.6,
                    solid_capstyle='butt',  # do not stick out
                )

        # Apply formatting
        ax.format(
            xlim=(0, X), ylim=(0, Y),
            grid=False, yloc='neither', xloc='neither'
        )
        figs.append(fig)
    return figs


def show_cmaps(*args, N=None, unknown='User', **kwargs):
    """
    Generate a table of the registered colormaps or the input colormaps.
    Adapted from `this example \
<http://matplotlib.org/examples/color/colormaps_reference.html>`__.

    Parameters
    ----------
    *args : colormap-spec, optional
        Colormap names or objects.
    N : int, optional
        The number of levels in each colorbar. Default is
        :rc:`image.lut`.
    unknown : str, optional
        Category name for colormaps that are unknown to ProPlot. The
        default is ``'User'``.
    length : float or str, optional
        The length of the colorbars. Units are interpreted by
        `~proplot.utils.units`.
    width : float or str, optional
        The width of the colorbars. Units are interpreted by
        `~proplot.utils.units`.

    Returns
    -------
    `~proplot.subplots.Figure`
        The figure.
    """
    # Have colormaps separated into categories
    N = _notNone(N, rcParams['image.lut'])
    if args:
        names = [Colormap(cmap, N=N).name for cmap in args]
    else:
        names = [name for name in mcm.cmap_d.keys() if
                 isinstance(mcm.cmap_d[name], LinearSegmentedColormap)
                 ]

    # Get dictionary of registered colormaps and their categories
    cmapdict = {}
    names_all = list(map(str.lower, names))
    names_known = sum(CMAPS_TABLE.values(), [])
    cmapdict[unknown] = [name for name in names if name not in names_known]
    for cat, names in CMAPS_TABLE.items():
        cmapdict[cat] = [name for name in names if name.lower() in names_all]

    # Return figure of colorbars
    return _draw_bars(cmapdict, **kwargs)


def show_cycles(*args, **kwargs):
    """
    Generate a table of registered color cycles or the input color cycles.

    Parameters
    ----------
    *args : colormap-spec, optional
        Cycle names or objects.
    length : float or str, optional
        The length of the colorbars. Units are interpreted by
        `~proplot.utils.units`.
    width : float or str, optional
        The width of the colorbars. Units are interpreted by
        `~proplot.utils.units`.

    Returns
    -------
    `~proplot.subplots.Figure`
        The figure.
    """
    # Get the list of cycles
    if args:
        names = [cmap.name for cmap in args]
    else:
        names = [name for name in mcm.cmap_d.keys() if
                 isinstance(mcm.cmap_d[name], ListedColormap)
                 ]

    # Return figure of colorbars
    cmapdict = {'Color cycles': names}
    return _draw_bars(cmapdict, **kwargs)


def show_fonts(*args, size=12, text=None):
    """
<<<<<<< HEAD
    Generate a table of font families.
=======
    Visualize the available sans-serif fonts. If a glyph is unavailable,
    it is replaced by the "¤" dummy character.
>>>>>>> d2d388cd

    Parameters
    ----------
    *args
        The font family names. If none are provided, the available sans-serif
        fonts, the fonts in your ``.proplot/fonts`` folder, and the fonts
        provided by ProPlot are shown.
    size : float, optional
        The font size in points.
    text : str, optional
        The sample text. The default sample text includes the Latin letters,
        Greek letters, Arabic numerals, and some mathematical symbols.
    """
    from . import subplots
    if not args:
        import matplotlib.font_manager as mfonts
        args = sorted({
            font.name for font in mfonts.fontManager.ttflist
            if font.name[:1] != '.' and (
                font.name in FONTS_SANS
                or any(path in font.fname for path in _get_data_paths('fonts'))
            )
        })

    # Text
    if text is None:
        text = 'the quick brown fox jumps over a lazy dog' '\n' \
            'THE QUICK BROWN FOX JUMPS OVER A LAZY DOG' '\n' \
            '(0) + {1\N{DEGREE SIGN}} \N{MINUS SIGN} [2*] - <3> / 4,0 ' \
            r'$\geq\gg$ 5.0 $\leq\ll$ ~6 $\times$ 7 ' \
            r'$\equiv$ 8 $\approx$ 9 $\propto$' '\n' \
            r'$\alpha\beta$ $\Gamma\gamma$ $\Delta\delta$ ' \
            r'$\epsilon\zeta\eta$ $\Theta\theta$ $\kappa\mu\nu$ ' \
            r'$\Lambda\lambda$ $\Pi\pi$ $\xi\rho\tau\chi$ $\Sigma\sigma$ ' \
            r'$\Phi\phi$ $\Psi\psi$ $\Omega\omega$ !?&#%'

    # Create figure
    f, axs = subplots(
        ncols=1, nrows=len(args), space=0,
        axwidth=4.5, axheight=1.2 * (text.count('\n') + 2.5) * size / 72,
        fallback_to_cm=False
    )
    axs.format(xloc='neither', yloc='neither',
               xlocator='null', ylocator='null', alpha=0)
    axs[0].format(title='Fonts demo', titlesize=size,
                  titleloc='l', titleweight='bold')
    for i, ax in enumerate(axs):
        font = args[i]
        ax.text(0, 0.5, f'{font}:\n{text}',
                fontfamily=font, fontsize=size,
                weight='normal', ha='left', va='center')
    return f


# Apply custom changes
mcm.cmap_d['Grays'] = mcm.cmap_d.pop('Greys', None)  # 'Murica (and consistency with registered colors)  # noqa
mcm.cmap_d['Spectral'] = mcm.cmap_d['Spectral'].reversed(
    name='Spectral')  # make spectral go from 'cold' to 'hot'
for _name in CMAPS_TABLE['Matplotlib originals']:  # initialize as empty lists
    if _name == 'twilight_shifted':
        mcm.cmap_d.pop(_name, None)
    else:
        _cmap = mcm.cmap_d.get(_name, None)
        if _cmap and isinstance(_cmap, mcolors.ListedColormap):
            mcm.cmap_d.pop(_name, None)  # removes the map from cycles list!
            mcm.cmap_d[_name] = LinearSegmentedColormap.from_list(
                _name, _cmap.colors, cyclic=('twilight' in _name))
for _cat in ('MATLAB', 'GNUplot', 'GIST', 'Other'):
    for _name in CMAPS_TABLE[_cat]:
        mcm.cmap_d.pop(_name, None)

# Initialize customization folders and files
_rc_folder = os.path.join(os.path.expanduser('~'), '.proplot')
if not os.path.isdir(_rc_folder):
    os.mkdir(_rc_folder)
for _rc_sub in ('cmaps', 'cycles', 'colors', 'fonts'):
    _rc_sub = os.path.join(_rc_folder, _rc_sub)
    if not os.path.isdir(_rc_sub):
        os.mkdir(_rc_sub)

#: List of registered colormap names.
cmaps = []  # track *downloaded* colormaps

#: List of registered color cycle names.
cycles = []  # track *all* color cycles

#: Lists of registered color names by category.
colors = {}

#: Registered font names.
fonts = []

# Apply monkey patches to top level modules
if not isinstance(mcm.cmap_d, CmapDict):
    _dict = {
        key: value for key, value in mcm.cmap_d.items() if key[-2:] != '_r'
    }
    mcm.cmap_d = CmapDict(_dict)
if not isinstance(mcolors._colors_full_map, _ColorMappingOverride):
    _map = _ColorMappingOverride(mcolors._colors_full_map)
    mcolors._colors_full_map = _map
    mcolors.colorConverter.cache = _map.cache  # re-instantiate
    mcolors.colorConverter.colors = _map  # re-instantiate

# Call driver funcs
register_colors()
register_cmaps()
register_cycles()
register_fonts()

#: Dictionary of possible normalizers. See `Norm` for a table.
normalizers = {
    'none': mcolors.NoNorm,
    'null': mcolors.NoNorm,
    'zero': MidpointNorm,
    'midpoint': MidpointNorm,
    'segments': LinearSegmentedNorm,
    'segmented': LinearSegmentedNorm,
    'log': mcolors.LogNorm,
    'linear': mcolors.Normalize,
    'power': mcolors.PowerNorm,
    'symlog': mcolors.SymLogNorm,
}<|MERGE_RESOLUTION|>--- conflicted
+++ resolved
@@ -2259,18 +2259,11 @@
         colors of the ``'538'`` color cycle.
 
         For `~matplotlib.colors.LinearSegmentedColormap`\ s, this is either
-<<<<<<< HEAD
-        a *list of sample coordinates used to draw colors from the map, or an
-        integer number of colors to draw. If the latter, the sample coordinates
-        are ``np.linspace(0, 1, N)``. For example, ``Cycle('Reds', 5)``
-        divides the ``'Reds'`` colormap into five evenly spaced colors.
-=======
         a *list of sample coordinates* used to draw colors from the map, or an
         *integer number of colors* to draw. If the latter, the sample
         coordinates are ``np.linspace(0, 1, samples)``. For example,
         ``Cycle('Reds', 5)`` divides the ``'Reds'`` colormap into five evenly
         spaced colors.
->>>>>>> d2d388cd
     name : str, optional
         Name of the resulting `~matplotlib.colors.ListedColormap` used to
         register the color cycle. Default name is ``'no_name'``.
@@ -2745,19 +2738,6 @@
 
 
 def _get_data_paths(dirname):
-<<<<<<< HEAD
-    """Return the data directory paths."""
-    # Home configuration
-    paths = []
-    ipath = os.path.join(os.path.expanduser('~'), '.proplot', dirname)
-    if os.path.exists(ipath) and ipath not in paths:
-        paths.insert(0, ipath)
-    # Global configuration
-    ipath = os.path.join(os.path.dirname(__file__), dirname)
-    if ipath not in paths:
-        paths.insert(0, ipath)
-    return paths
-=======
     """Return data folder paths in reverse order of precedence."""
     # When loading colormaps, cycles, and colors, files in the latter
     # directories overwrite files in the former directories. When loading
@@ -2766,7 +2746,6 @@
         os.path.join(os.path.dirname(__file__), dirname),
         os.path.join(os.path.expanduser('~'), '.proplot', dirname)
     ]
->>>>>>> d2d388cd
 
 
 def _from_file(filename, listed=False):
@@ -2969,10 +2948,6 @@
     seen = {*base}  # never overwrite base names, e.g. 'blue' and 'b'!
     hcls = []
     data = []
-<<<<<<< HEAD
-    for path in _get_data_paths('colors'):
-        for file in sorted(glob.glob(os.path.join(path, '*.txt')))[::-1]:
-=======
     for i, path in enumerate(_get_data_paths('colors')):
         if i == 0:
             paths = [  # be explicit because categories matter!
@@ -2982,7 +2957,6 @@
         else:
             paths = sorted(glob.glob(os.path.join(path, '*.txt')))
         for file in paths:
->>>>>>> d2d388cd
             cat, _ = os.path.splitext(os.path.basename(file))
             with open(file, 'r') as f:
                 pairs = [tuple(item.strip() for item in line.split(':'))
@@ -3050,13 +3024,9 @@
     # 'ultralight', 'light', 'normal', 'regular', 'book', 'medium', 'roman',
     # 'semibold', 'demibold', 'demi', 'bold', 'heavy', 'extra bold', 'black'
     # https://matplotlib.org/api/font_manager_api.html
-<<<<<<< HEAD
-    paths = ':'.join(_get_data_paths('fonts'))
-=======
     # For macOS the only fonts with 'Thin' in one of the .ttf file names
     # are Helvetica Neue and .SF NS Display Condensed. Never try to use these!
     paths = ':'.join(_get_data_paths('fonts')[::-1])  # user paths come first
->>>>>>> d2d388cd
     if 'TTFPATH' not in os.environ:
         os.environ['TTFPATH'] = paths
     elif paths not in os.environ['TTFPATH']:
@@ -3547,12 +3517,8 @@
 
 def show_fonts(*args, size=12, text=None):
     """
-<<<<<<< HEAD
-    Generate a table of font families.
-=======
-    Visualize the available sans-serif fonts. If a glyph is unavailable,
-    it is replaced by the "¤" dummy character.
->>>>>>> d2d388cd
+    Generate a table of fonts. If a glyph for a particular font is unavailable,
+    it is replaced with the "¤" dummy character.
 
     Parameters
     ----------
