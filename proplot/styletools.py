--- conflicted
+++ resolved
@@ -2120,19 +2120,11 @@
                 msg = f'Invalid cmap, cycle, or color {cmap!r}.'
                 if isinstance(cmap, str):
                     msg += (
-<<<<<<< HEAD
                         f'\nValid cmap and cycle names: '
-                        ', '.join(map(repr, sorted(mcm.cmap_d))) + '.'
+                        + ', '.join(map(repr, sorted(mcm.cmap_d))) + '.'
                         f'\nValid color names: '
-                        ', '.join(map(repr, sorted(
+                        + ', '.join(map(repr, sorted(
                             mcolors.colorConverter.colors))) + '.')
-=======
-                        '\nValid cmap and cycle names: '
-                        + ', '.join(sorted(mcm.cmap_d)) + '.'
-                        '\nValid color names: '
-                        + ', '.join(sorted(mcolors.colorConverter.colors))
-                        + '.')
->>>>>>> c6fdef53
                 raise ValueError(msg)
             cmap = PerceptuallyUniformColormap.from_color(tmp, color, fade)
             if ireverse:
@@ -3467,13 +3459,7 @@
     """
     # Get the list of cycles
     if args:
-<<<<<<< HEAD
-        names = [Colormap(cmap, listmode='listed').name for cmap in args]
-=======
-        icycles = {
-            getattr(cycle, 'name', '_no_name'): Colors(cycle)
-            for cycle in args}
->>>>>>> c6fdef53
+        names = [cmap.name for cmap in args]
     else:
         names = [name for name in mcm.cmap_d.keys() if
                  isinstance(mcm.cmap_d[name], ListedColormap)
