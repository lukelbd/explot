--- conflicted
+++ resolved
@@ -13,16 +13,9 @@
 import matplotlib.figure as mfigure
 import matplotlib.transforms as mtransforms
 import matplotlib.gridspec as mgridspec
-<<<<<<< HEAD
 import matplotlib.pyplot as plt
 from numbers import Integral
-try:
-    from matplotlib.backends.backend_macosx import FigureCanvasMac
-except ImportError:
-    FigureCanvasMac = type(None)  # standin null type
 from . import projs, axes
-=======
->>>>>>> 9f3c87af
 from .rctools import rc
 from .utils import _notNone, _counter, units
 __all__ = [
@@ -169,6 +162,12 @@
     Passed to `matplotlib.figure.Figure`.
 """  # noqa
 docstring.interpd.update(figure_doc=_figure_doc)
+_gridspec_doc = """
+Apply the `GridSpec` to the figure or generate a new `GridSpec`
+instance with the positional and keyword arguments. For example,
+``fig.set_gridspec(GridSpec(1, 1, left=0.1))`` and
+``fig.set_gridspec(1, 1, left=0.1)`` are both valid.
+"""  # hunk for identically named methods
 
 
 def close(*args, **kwargs):
@@ -553,7 +552,6 @@
             norm = cell_w * ncols / sum(self._col_width_ratios)
             cell_widths = [r * norm for r in self._col_width_ratios]
         else:
-<<<<<<< HEAD
             cell_widths = [cell_w] * ncols
         sep_widths = [0] + ([sep_w] * (ncols - 1))
         cell_ws = np.cumsum(np.column_stack([sep_widths, cell_widths]).flat)
@@ -566,50 +564,6 @@
         and cannot use the SubplotParams stored on figures."""
         raise NotImplementedError(
             f'ProPlot GridSpec does not interact with figure SubplotParams.')
-=======
-            if key < 0:
-                key += size
-            if 0 <= key < size:
-                return key, key
-        raise IndexError(f'Invalid index: {key} with size {size}.')
-
-    def _spaces_as_ratios(
-            self, hspace=None, wspace=None,  # spacing between axes
-            height_ratios=None, width_ratios=None,
-            **kwargs):
-        """For keyword arg usage, see `FlexibleGridSpec`."""
-        # Parse flexible input
-        nrows, ncols = self.get_active_geometry()
-        hratios = np.atleast_1d(_notNone(height_ratios, 1))
-        wratios = np.atleast_1d(_notNone(width_ratios, 1))
-        # this is relative to axes
-        hspace = np.atleast_1d(_notNone(hspace, np.mean(hratios) * 0.10))
-        wspace = np.atleast_1d(_notNone(wspace, np.mean(wratios) * 0.10))
-        if len(wspace) == 1:
-            wspace = np.repeat(wspace, (ncols - 1,))  # note: may be length 0
-        if len(hspace) == 1:
-            hspace = np.repeat(hspace, (nrows - 1,))
-        if len(wratios) == 1:
-            wratios = np.repeat(wratios, (ncols,))
-        if len(hratios) == 1:
-            hratios = np.repeat(hratios, (nrows,))
-
-        # Verify input ratios and spacings
-        # Translate height/width spacings, implement as extra columns/rows
-        if len(hratios) != nrows:
-            raise ValueError(f'Got {nrows} rows, but {len(hratios)} hratios.')
-        if len(wratios) != ncols:
-            raise ValueError(
-                f'Got {ncols} columns, but {len(wratios)} wratios.')
-        if len(wspace) != ncols - 1:
-            raise ValueError(
-                f'Require {ncols-1} width spacings for {ncols} columns, '
-                f'got {len(wspace)}.')
-        if len(hspace) != nrows - 1:
-            raise ValueError(
-                f'Require {nrows-1} height spacings for {nrows} rows, '
-                f'got {len(hspace)}.')
->>>>>>> 9f3c87af
 
     def get_hspace(self):
         """Return the vector of row spaces."""
@@ -725,36 +679,49 @@
             figure.stale = True
 
 
-_gridspec_doc = """
-Apply the `GridSpec` to the figure or generate a new `GridSpec`
-instance with the positional and keyword arguments. For example,
-``fig.set_gridspec(GridSpec(1, 1, left=0.1))`` and
-``fig.set_gridspec(1, 1, left=0.1)`` are both valid.
-"""
-_save_doc = """
-Save the figure to `filename` after performing the post-processing steps
-described in `~Figure.draw`.
-
-Parameters
-----------
-filename : str
-    The file path. User directories are automatically
-    expanded, e.g. ``fig.save('~/plots/plot.png')``.
-**kwargs
-    Passed to `~matplotlib.figure.Figure.savefig`.
-"""
-
-
 def _approx_equal(num1, num2, digits=10):
     """Test the equality of two floating point numbers out to `N` digits."""
     hi, lo = 10**digits, 10**-digits
     return round(num1 * hi) * lo == round(num2 * hi) * lo
 
-<<<<<<< HEAD
-
-def _get_panelargs(side,
-                   share=None, width=None, space=None,
-                   filled=False, figure=False):
+
+def _canvas_preprocess(canvas, method):
+    """Return a pre-processer that can be used to override instance-level
+    canvas draw() and print_figure() methdos. This applies tight layout and
+    aspect ratio-conserving adjustments and aligns labels. Required so that
+    the canvas methods instantiate renderers with the correct dimensions
+    (modifying renderers inplace is non-trivial -- see the MacOSX and
+    SVG renderers __init__ methods). Note that MacOSX currently `cannot be
+    resized <https://github.com/matplotlib/matplotlib/issues/15131>`__."""
+    # NOTE: This is by far the most robust approach. Renderer must be (1)
+    # initialized with the correct figure size or (2) changed inplace during
+    # draw, but vector graphic renderers *cannot* be changed inplace.
+    # Options include (1) monkey patch canvas.get_width_height, overriding
+    # figure.get_size_inches, and exploit the FigureCanvasAgg.get_renderer()
+    # implementation (because FigureCanvasAgg queries the bbox directly
+    # rather than using get_width_height() so requires a workaround), or (2)
+    # override bbox and bbox_inches as *properties*, but these are really
+    # complicated, dangerous, and result in unnecessary extra draws. The
+    # below is by far the best approach.
+    def _preprocess(self, *args, **kwargs):
+        fig = self.figure  # update even if not stale! needed after saves
+        renderer = fig._get_renderer()  # any renderer will do for now
+        for ax in fig._iter_axes():
+            ax._draw_auto_legends_colorbars()  # may insert panels
+        fig._adjust_aspect()
+        fig._align_axislabels(False)  # get proper label offset only
+        fig._align_labels(renderer)  # position labels and suptitle
+        if fig._auto_tight_layout:
+            fig._adjust_tight_layout(renderer)
+        fig._align_axislabels(True)  # slide spanning labels across
+        fig._align_labels(renderer)  # update figure-relative coordinates!
+        return getattr(type(self), method)(self, *args, **kwargs)
+    return _preprocess.__get__(canvas)  # ...I don't get it either
+
+
+def _get_panelargs(
+        side, share=None, width=None, space=None,
+        filled=False, figure=False):
     """Return default properties for new axes and figure panels."""
     s = side[0]
     if s not in 'lrbt':
@@ -810,241 +777,6 @@
     return space
 
 
-class _hide_labels(object):
-    """Hides objects temporarily so they are ignored by the tight bounding
-    box algorithm."""
-    # TODO: Remove this by overriding the tight bounding box calculation
-
-=======
-def _canvas_preprocess(canvas, method):
-    """Return a pre-processer that can be used to override instance-level
-    canvas draw() and print_figure() methdos. This applies tight layout and
-    aspect ratio-conserving adjustments and aligns labels. Required so that
-    the canvas methods instantiate renderers with the correct dimensions
-    (modifying renderers inplace is non-trivial -- see the MacOSX and
-    SVG renderers __init__ methods). Note that MacOSX currently `cannot be
-    resized <https://github.com/matplotlib/matplotlib/issues/15131>`__."""
-    # NOTE: This is by far the most robust approach. Renderer must be (1)
-    # initialized with the correct figure size or (2) changed inplace during
-    # draw, but vector graphic renderers *cannot* be changed inplace.
-    # Options include (1) monkey patch canvas.get_width_height, overriding
-    # figure.get_size_inches, and exploit the FigureCanvasAgg.get_renderer()
-    # implementation (because FigureCanvasAgg queries the bbox directly
-    # rather than using get_width_height() so requires a workaround), or (2)
-    # override bbox and bbox_inches as *properties*, but these are really
-    # complicated, dangerous, and result in unnecessary extra draws. The
-    # below is by far the best approach.
-    def _preprocess(self, *args, **kwargs):
-        fig = self.figure  # update even if not stale! needed after saves
-        renderer = fig._get_renderer()  # any renderer will do for now
-        for ax in fig._iter_axes():
-            ax._draw_auto_legends_colorbars()  # may insert panels
-        fig._adjust_aspect()
-        fig._align_axislabels(False)  # get proper label offset only
-        fig._align_labels(renderer)  # position labels and suptitle
-        if fig._auto_tight_layout:
-            fig._adjust_tight_layout(renderer)
-        fig._align_axislabels(True)  # slide spanning labels across
-        fig._align_labels(renderer)  # update figure-relative coordinates!
-        return getattr(type(self), method)(self, *args, **kwargs)
-    return _preprocess.__get__(canvas)  # ...I don't get it either
-
-
-def _panels_kwargs(
-        side, share=None, width=None, space=None,
-        filled=False, figure=False):
-    """Converts global keywords like `space` and `width` to side-local
-    keywords like `lspace` and `lwidth`, and applies default settings."""
-    # Return values
-    # NOTE: Make default legend width same as default colorbar width, in
-    # case user draws legend and colorbar panel in same row or column!
-    s = side[0]
-    if s not in 'lrbt':
-        raise ValueError(f'Invalid panel spec {side!r}.')
-    space_orig = units(space)
-    if filled:
-        default = rc['colorbar.width']
-    else:
-        default = rc['subplots.panelwidth']
-    share = _notNone(share, (not filled))
-    width = units(_notNone(width, default))
-    space = _notNone(units(space), units(rc['subplots.' + (
-        'panel' if share and not figure
-        else 'xlab' if s == 'b' else 'ylab' if s == 'l'
-        else 'inner' if figure else 'panel') + 'space']))
-    return share, width, space, space_orig
-
-
-def _subplots_geometry(**kwargs):
-    """Save arguments passed to `subplots`, calculates gridspec settings and
-    figure size necessary for requested geometry, and returns keyword args
-    necessary to reconstruct and modify this configuration. Note that
-    `wspace`, `hspace`, `left`, `right`, `top`, and `bottom` always have fixed
-    physical units, then we scale figure width, figure height, and width
-    and height ratios to accommodate spaces."""
-    # Dimensions and geometry
-    nrows, ncols = kwargs['nrows'], kwargs['ncols']
-    aspect, xref, yref = kwargs['aspect'], kwargs['xref'], kwargs['yref']
-    width, height = kwargs['width'], kwargs['height']
-    axwidth, axheight = kwargs['axwidth'], kwargs['axheight']
-    # Gridspec settings
-    wspace, hspace = kwargs['wspace'], kwargs['hspace']
-    wratios, hratios = kwargs['wratios'], kwargs['hratios']
-    left, bottom = kwargs['left'], kwargs['bottom']
-    right, top = kwargs['right'], kwargs['top']
-    # Panel string toggles, lists containing empty strings '' (indicating a
-    # main axes), or one of 'l', 'r', 'b', 't' (indicating axes panels) or
-    # 'f' (indicating figure panels)
-    wpanels, hpanels = kwargs['wpanels'], kwargs['hpanels']
-
-    # Checks, important now that we modify gridspec geometry
-    if len(hratios) != nrows:
-        raise ValueError(
-            f'Expected {nrows} width ratios for {nrows} rows, '
-            f'got {len(hratios)}.')
-    if len(wratios) != ncols:
-        raise ValueError(
-            f'Expected {ncols} width ratios for {ncols} columns, '
-            f'got {len(wratios)}.')
-    if len(hspace) != nrows - 1:
-        raise ValueError(
-            f'Expected {nrows - 1} hspaces for {nrows} rows, '
-            f'got {len(hspace)}.')
-    if len(wspace) != ncols - 1:
-        raise ValueError(
-            f'Expected {ncols - 1} wspaces for {ncols} columns, '
-            f'got {len(wspace)}.')
-    if len(hpanels) != nrows:
-        raise ValueError(
-            f'Expected {nrows} hpanel toggles for {nrows} rows, '
-            f'got {len(hpanels)}.')
-    if len(wpanels) != ncols:
-        raise ValueError(
-            f'Expected {ncols} wpanel toggles for {ncols} columns, '
-            f'got {len(wpanels)}.')
-
-    # Get indices corresponding to main axes or main axes space slots
-    idxs_ratios, idxs_space = [], []
-    for panels in (hpanels, wpanels):
-        # Ratio indices
-        mask = np.array([bool(s) for s in panels])
-        ratio_idxs, = np.where(~mask)
-        idxs_ratios.append(ratio_idxs)
-        # Space indices
-        space_idxs = []
-        for idx in ratio_idxs[:-1]:  # exclude last axes slot
-            offset = 1
-            while panels[idx + offset] not in 'rbf':  # main space next to this
-                offset += 1
-            space_idxs.append(idx + offset - 1)
-        idxs_space.append(space_idxs)
-    # Separate the panel and axes ratios
-    hratios_main = [hratios[idx] for idx in idxs_ratios[0]]
-    wratios_main = [wratios[idx] for idx in idxs_ratios[1]]
-    hratios_panels = [ratio for idx, ratio in enumerate(
-        hratios) if idx not in idxs_ratios[0]]
-    wratios_panels = [ratio for idx, ratio in enumerate(
-        wratios) if idx not in idxs_ratios[1]]
-    hspace_main = [hspace[idx] for idx in idxs_space[0]]
-    wspace_main = [wspace[idx] for idx in idxs_space[1]]
-    # Reduced geometry
-    nrows_main = len(hratios_main)
-    ncols_main = len(wratios_main)
-
-    # Get reference properties, account for panel slots in space and ratios
-    # TODO: Shouldn't panel space be included in these calculations?
-    (x1, x2), (y1, y2) = xref, yref
-    dx, dy = x2 - x1 + 1, y2 - y1 + 1
-    rwspace = sum(wspace_main[x1:x2])
-    rhspace = sum(hspace_main[y1:y2])
-    rwratio = (
-        ncols_main * sum(wratios_main[x1:x2 + 1])) / (dx * sum(wratios_main))
-    rhratio = (
-        nrows_main * sum(hratios_main[y1:y2 + 1])) / (dy * sum(hratios_main))
-    if rwratio == 0 or rhratio == 0:
-        raise RuntimeError(
-            f'Something went wrong, got wratio={rwratio!r} '
-            f'and hratio={rhratio!r} for reference axes.')
-    if np.iterable(aspect):
-        aspect = aspect[0] / aspect[1]
-
-    # Determine figure and axes dims from input in width or height dimenion.
-    # For e.g. common use case [[1,1,2,2],[0,3,3,0]], make sure we still scale
-    # the reference axes like square even though takes two columns of gridspec!
-    auto_width = (width is None and height is not None)
-    auto_height = (height is None and width is not None)
-    if width is None and height is None:  # get stuff directly from axes
-        if axwidth is None and axheight is None:
-            axwidth = units(rc['subplots.axwidth'])
-        if axheight is not None:
-            auto_width = True
-            axheight_all = (nrows_main * (axheight - rhspace)) / (dy * rhratio)
-            height = axheight_all + top + bottom + \
-                sum(hspace) + sum(hratios_panels)
-        if axwidth is not None:
-            auto_height = True
-            axwidth_all = (ncols_main * (axwidth - rwspace)) / (dx * rwratio)
-            width = axwidth_all + left + right + \
-                sum(wspace) + sum(wratios_panels)
-        if axwidth is not None and axheight is not None:
-            auto_width = auto_height = False
-    else:
-        if height is not None:
-            axheight_all = height - top - bottom - \
-                sum(hspace) - sum(hratios_panels)
-            axheight = (axheight_all * dy * rhratio) / nrows_main + rhspace
-        if width is not None:
-            axwidth_all = width - left - right - \
-                sum(wspace) - sum(wratios_panels)
-            axwidth = (axwidth_all * dx * rwratio) / ncols_main + rwspace
-
-    # Automatically figure dim that was not specified above
-    if auto_height:
-        axheight = axwidth / aspect
-        axheight_all = (nrows_main * (axheight - rhspace)) / (dy * rhratio)
-        height = axheight_all + top + bottom + \
-            sum(hspace) + sum(hratios_panels)
-    elif auto_width:
-        axwidth = axheight * aspect
-        axwidth_all = (ncols_main * (axwidth - rwspace)) / (dx * rwratio)
-        width = axwidth_all + left + right + sum(wspace) + sum(wratios_panels)
-    if axwidth_all < 0:
-        raise ValueError(
-            f'Not enough room for axes (would have width {axwidth_all}). '
-            'Try using tight=False, increasing figure width, or decreasing '
-            "'left', 'right', or 'wspace' spaces.")
-    if axheight_all < 0:
-        raise ValueError(
-            f'Not enough room for axes (would have height {axheight_all}). '
-            'Try using tight=False, increasing figure height, or decreasing '
-            "'top', 'bottom', or 'hspace' spaces.")
-
-    # Reconstruct the ratios array with physical units for subplot slots
-    # The panel slots are unchanged because panels have fixed widths
-    wratios_main = axwidth_all * np.array(wratios_main) / sum(wratios_main)
-    hratios_main = axheight_all * np.array(hratios_main) / sum(hratios_main)
-    for idx, ratio in zip(idxs_ratios[0], hratios_main):
-        hratios[idx] = ratio
-    for idx, ratio in zip(idxs_ratios[1], wratios_main):
-        wratios[idx] = ratio
-
-    # Convert margins to figure-relative coordinates
-    left = left / width
-    bottom = bottom / height
-    right = 1 - right / width
-    top = 1 - top / height
-
-    # Return gridspec keyword args
-    gridspec_kw = {
-        'ncols': ncols, 'nrows': nrows,
-        'wspace': wspace, 'hspace': hspace,
-        'width_ratios': wratios, 'height_ratios': hratios,
-        'left': left, 'bottom': bottom, 'right': right, 'top': top,
-    }
-
-    return (width, height), gridspec_kw, kwargs
-
-
 class _setstate(object):
     """Temporarily modify attribute(s) for an arbitrary object."""
     def __init__(self, obj, **kwargs):
@@ -1066,23 +798,9 @@
                 delattr(self._obj, key)
 
 
-class _unlocker(object):
-    """Suppresses warning message when adding subplots, and cleanly resets
-    lock setting if exception raised."""
-    def __init__(self, fig):
-        self._fig = fig
-
-    def __enter__(self):
-        self._fig._locked = False
-
-    def __exit__(self, *args):
-        self._fig._locked = True
-
-
 class _hidelabels(object):
-    """Hides objects temporarily so they are ignored by the tight bounding box
+    """Hide objects temporarily so they are ignored by the tight bounding box
     algorithm."""
->>>>>>> 9f3c87af
     def __init__(self, *args):
         self._labels = args
 
@@ -1120,7 +838,6 @@
         figure : `Figure`
             The figure instance associated with this geometry configuration.
         """
-<<<<<<< HEAD
         if not isinstance(figure, Figure):
             raise ValueError(
                 f'GeometrySolver() accepts only proplot.subplots.Figure '
@@ -1227,67 +944,6 @@
             rhspace = 0
             rwratio = 1
             rhratio = 1
-=======
-        # Initialize first, because need to provide fully initialized figure
-        # as argument to gridspec, because matplotlib tight_layout does that
-        if tight_layout or constrained_layout:
-            warnings.warn(
-                f'Ignoring tight_layout={tight_layout} and '
-                f'contrained_layout={constrained_layout}. ProPlot uses its '
-                'own tight layout algorithm, activated by default or with '
-                'tight=True.')
-        with _setstate(self, _no_autodraw=True):
-            super().__init__(**kwargs)
-        self._locked = False
-        self._pad = units(_notNone(pad, rc['subplots.pad']))
-        self._axpad = units(_notNone(axpad, rc['subplots.axpad']))
-        self._panelpad = units(_notNone(panelpad, rc['subplots.panelpad']))
-        self._auto_format = autoformat
-        self._auto_tight_layout = _notNone(tight, rc['tight'])
-        self._include_panels = includepanels
-        self._order = order  # used for configuring panel axes_grids
-        self._ref_num = ref
-        self._axes_main = []
-        self._subplots_orig_kw = subplots_orig_kw
-        self._subplots_kw = subplots_kw
-        self._bpanels = []
-        self._tpanels = []
-        self._lpanels = []
-        self._rpanels = []
-        gridspec = FlexibleGridSpec(self, **(gridspec_kw or {}))
-        nrows, ncols = gridspec.get_active_geometry()
-        self._barray = np.empty((0, ncols), dtype=bool)
-        self._tarray = np.empty((0, ncols), dtype=bool)
-        self._larray = np.empty((0, nrows), dtype=bool)
-        self._rarray = np.empty((0, nrows), dtype=bool)
-        self._gridspec_main = gridspec
-        self.suptitle('')  # add _suptitle attribute
-
-    @_counter
-    def _add_axes_panel(self, ax, side, filled=False, **kwargs):
-        """Hidden method that powers `~proplot.axes.panel_axes`."""
-        # Interpret args
-        # NOTE: Axis sharing not implemented for figure panels, 99% of the
-        # time this is just used as construct for adding global colorbars and
-        # legends, really not worth implementing axis sharing
-        s = side[0]
-        if s not in 'lrbt':
-            raise ValueError(f'Invalid side {side!r}.')
-        ax = ax._panel_parent or ax  # redirect to main axes
-        side = SIDE_TRANSLATE[s]
-        share, width, space, space_orig = _panels_kwargs(
-            s, filled=filled, figure=False, **kwargs)
-
-        # Get gridspec and subplotspec indices
-        subplotspec = ax.get_subplotspec()
-        *_, row1, row2, col1, col2 = subplotspec.get_active_rows_columns()
-        pgrid = getattr(ax, '_' + s + 'panels')
-        offset = (len(pgrid) * bool(pgrid)) + 1
-        if s in 'lr':
-            iratio = (col1 - offset if s == 'l' else col2 + offset)
-            idx1 = slice(row1, row2 + 1)
-            idx2 = iratio
->>>>>>> 9f3c87af
         else:
             _, _, y1, y2, x1, x2 = ax.get_subplotspec().get_rows_columns()
             dx, dy = x2 - x1 + 1, y2 - y1 + 1
@@ -1616,16 +1272,9 @@
                     spanlabel.update(
                         {'position': position, 'transform': transform})
 
-<<<<<<< HEAD
-    def _align_suplabels(self, renderer):
-        """Adjust the position of row and column labels, and align figure
-        super title accounting for figure margins and axes and
-        figure panels."""
-=======
     def _align_labels(self, renderer):
-        """Adjusts position of row and column labels, and aligns figure super
+        """Adjust the position of row and column labels, and align figure super
         title accounting for figure margins and axes and figure panels."""
->>>>>>> 9f3c87af
         # Offset using tight bounding boxes
         # TODO: Super labels fail with popup backend!! Fix this
         # NOTE: Must use get_tightbbox so (1) this will work if tight layout
@@ -1644,7 +1293,7 @@
             coords = [None] * len(axs)
             if s == 't' and suptitle_on:
                 supaxs = axs
-            with _hide_labels(*labels):
+            with _hidelabels(*labels):
                 for i, (ax, label) in enumerate(zip(axs, labels)):
                     label_on = label.get_text().strip()
                     if not label_on:
@@ -2147,7 +1796,6 @@
                     axs.append(iax)
         return axs
 
-<<<<<<< HEAD
     def _update_axislabels(self, axis=None, **kwargs):
         """Apply axis labels to the relevant shared axis. If spanning
         labels are toggled, keep the labels synced for all subplots in the
@@ -2178,10 +1826,6 @@
             if pax is not None:  # apply to panel?
                 getattr(pax, x + 'axis').label.update(kwargs)
 
-    def _update_suplabels(self, ax, side, labels, **kwargs):
-        """Assign side labels and update label settings. The labels are
-        aligned down the line by geometry_configurators."""
-=======
     def _get_renderer(self):
         """Get a renderer at all costs, even if it means generating a brand
         new one! Used for updating the figure bounding box when it is accessed
@@ -2201,11 +1845,6 @@
                     renderer = canvas.get_renderer()
         return renderer
 
-    def _unlock(self):
-        """Prevent warning message when adding subplots one-by-one. Used
-        internally."""
-        return _unlocker(self)
-
     def _update_figtitle(self, title, **kwargs):
         """Assign figure "super title"."""
         if title is not None and self._suptitle.get_text() != title:
@@ -2214,8 +1853,8 @@
             self._suptitle.update(kwargs)
 
     def _update_labels(self, ax, side, labels, **kwargs):
-        """Assigns side labels, updates label settings."""
->>>>>>> 9f3c87af
+        """Assign side labels and updates label settings. The labels are
+        aligned down the line by geometry_configurators."""
         s = side[0]
         if s not in 'lrbt':
             raise ValueError(f'Invalid label side {side!r}.')
@@ -2238,14 +1877,6 @@
                 obj.set_text(label)
             if kwargs:
                 obj.update(kwargs)
-
-<<<<<<< HEAD
-    def _update_suptitle(self, title, **kwargs):
-        """Assign the figure "super title"."""
-        if title is not None and self._suptitle.get_text() != title:
-            self._suptitle.set_text(title)
-        if kwargs:
-            self._suptitle.update(kwargs)
 
     def add_gridspec(self, *args, **kwargs):
         """This docstring is replaced below."""
@@ -2308,12 +1939,6 @@
                     'three-digit number, not {args[0]!r}.')
             args = tuple(map(int, str(args[0])))
         if sharex is not None:
-=======
-    def add_subplot(self, *args, **kwargs):
-        """Issues warning for new users that try to call
-        `~matplotlib.figure.Figure.add_subplot` manually."""
-        if self._locked:
->>>>>>> 9f3c87af
             warnings.warn(
                 f'Ignoring sharex={sharex!r}. To toggle axes sharing, '
                 'just pass sharex=num to figure() or subplots().')
@@ -2559,87 +2184,28 @@
                                     row=row, col=col, rows=rows, cols=cols)
         return ax.legend(*args, loc='_fill', **kwargs)
 
-<<<<<<< HEAD
-    @_counter
-    def draw(self, renderer):
-        """Draw the figure and apply various post-processing steps: Scale the
-        figure dimensions to account for axes; align row, column, and axis
-        labels; and optionally apply "tight layout" gridspec adjustments."""
-        # Renderer fixes
-        # NOTE: After #50 this workflow will be considerably less redundant.
-        # Stacked items, like labels, colorbars, and legends, will be offset
-        # from one another and from their parent subplot(s) automatically,
-        # will only be included in Axes.get_tightbbox() calls when a flag
-        # is passed, and will only contribute to the perpendicular direction
-        # (e.g. left labels contribute only to the left-extent of the bbox).
-        # NOTE: The final _align_suplabels call is necessary because the
-        # figure-relative coordinates used to specify label positions become
-        # *out of date* after the resize by _adjust_tight_layout -- however
-        # _adjust_tight_layout will leave enough "space" for the repositioned
-        # labels. The only reason things look ok in ipython notebooks without
-        # the second _align_suplabels call is because the inline backend calls
-        # draw() *twice*.
-        # WARNING: Vector graphic renderers are another ballgame, *impossible*
-        # to consistently apply successive figure size changes. SVGRenderer
-        # and PDFRenderer both query the size in inches before calling draw,
-        # and cannot modify PDFPage or SVG renderer props inplace, so idea was
-        # to override get_size_inches. But when get_size_inches is called, the
-        # canvas has no renderer, so cannot apply tight layout yet!
-        # WARNING: Raster graphic renderers are fixable, but *critical* that
-        # draw() is invoked with the same renderer FigureCanvasAgg.print_png()
-        # uses to render the image. Since print_png() calls get_renderer()
-        # after draw(), and get_renderer() returns a new renderer if it detects
-        # renderer dims and figure dims are out of sync, need to fix this!
-        # 1. We use 'get_renderer' to update 'canvas.renderer' with the new
-        #    figure width and height, then use that renderer for rest of draw
-        #    This repair *breaks* just the *macosx* popup backend and not the
-        #    qt backend! So for now just employ simple exception if this is
-        #    macosx backend.
-        # 2. Could also set '_lastKey' on canvas and 'width' and 'height' on
-        #    renderer, but then '_renderer' was initialized with wrong width
-        #    and height, which causes bugs. And _renderer was generated with
-        #    cython code so not sure how to update the object manually.
-        for ax in self._iter_axes():
-            ax._draw_auto_legends_colorbars()
-        self._fill_gridspecpars()
-        self._adjust_aspect()
-        self._align_axislabels(False)
-        self._align_suplabels(renderer)
-        if self._auto_tight_layout:
-            self._adjust_tight_layout(renderer)
-        self._align_axislabels(True)
-        self._align_suplabels(renderer)
-        canvas = getattr(self, 'canvas', None)
-        if (hasattr(canvas, 'get_renderer')
-                and not isinstance(canvas, FigureCanvasMac)):
-            renderer = canvas.get_renderer()
-            canvas.renderer = renderer
-        return super().draw(renderer)
+    def savefig(self, filename, **kwargs):
+        # Automatically expand user because why in gods name does
+        # matplotlib not already do this. Undocumented because do not
+        # want to overwrite matplotlib docstirng.
+        super().savefig(os.path.expanduser(filename), **kwargs)
 
     def save(self, filename, **kwargs):
-        """This docstring is replaced below."""
-        filename = os.path.expanduser(filename)
-        canvas = getattr(self, 'canvas', None)
-        if hasattr(canvas, 'get_renderer'):
-            renderer = canvas.get_renderer()
-            canvas.renderer = renderer
-            for ax in self._iter_axes():
-                ax._draw_auto_legends_colorbars()
-            self._fill_gridspecpars()
-            self._adjust_aspect()
-            self._align_axislabels(False)
-            self._align_suplabels(renderer)
-            if self._auto_tight_layout:
-                self._adjust_tight_layout(renderer)
-            self._align_axislabels(True)
-        else:
-            warnings.warn(
-                'Renderer is unknown, cannot adjust layout before saving.')
-        super().savefig(filename, **kwargs)
-
-    def savefig(self, filename, **kwargs):
-        """This docstring is replaced below."""
-        return self.save(filename, **kwargs)
+        # Alias for `~Figure.savefig` because ``fig.savefig`` is redundant.
+        # Also automatically expand user paths e.g. the tilde ``'~'``.
+        return self.savefig(filename, **kwargs)
+
+    def set_canvas(self, canvas):
+        # Set the canvas and add monkey patches to the instance-level
+        # `~matplotlib.backend_bases.FigureCanvasBase.draw` and
+        # `~matplotlib.backend_bases.FigureCanvasBase.print_figure`
+        # methods. The latter is called by save() and by the inline backend.
+        # See `_canvas_preprocess` for details."""
+        if hasattr(canvas, '_draw'):
+            canvas._draw = _canvas_preprocess(canvas, '_draw')
+        canvas.draw = _canvas_preprocess(canvas, 'draw')
+        canvas.print_figure = _canvas_preprocess(canvas, 'print_figure')
+        super().set_canvas(canvas)
 
     def set_alignx(self, value):
         """Set the *x* axis label alignment mode."""
@@ -2730,51 +2296,8 @@
                 f'Invalid axes number {ref!r}. Must be integer >=1.')
         self.stale = True
         self._ref = ref
-=======
-    def savefig(self, filename, **kwargs):
-        # Automatically expand user because why in gods name does
-        # matplotlib not already do this. Undocumented because do not
-        # want to overwrite matplotlib docstirng.
-        super().savefig(os.path.expanduser(filename), **kwargs)
-
-    def set_canvas(self, canvas):
-        # Set the canvas and add monkey patches to the instance-level
-        # `~matplotlib.backend_bases.FigureCanvasBase.draw` and
-        # `~matplotlib.backend_bases.FigureCanvasBase.print_figure`
-        # methods. The latter is called by save() and by the inline backend.
-        # See `_canvas_preprocess` for details."""
-        if hasattr(canvas, '_draw'):
-            canvas._draw = _canvas_preprocess(canvas, '_draw')
-        canvas.draw = _canvas_preprocess(canvas, 'draw')
-        canvas.print_figure = _canvas_preprocess(canvas, 'print_figure')
-        super().set_canvas(canvas)
-
-    save = savefig
-    """Alias for `~Figure.savefig` because ``fig.savefig`` is redundant. Also
-    automatically expands user paths e.g. the tilde ``'~'``."""
-
-    def _iter_axes(self):
-        """Iterates over all axes and panels in the figure belonging to the
-        `~proplot.axes.Axes` class. Excludes inset and twin axes."""
-        axs = []
-        for ax in (*self._axes_main, *self._lpanels, *self._rpanels,
-                   *self._bpanels, *self._tpanels):
-            if not ax or not ax.get_visible():
-                continue
-            axs.append(ax)
-        for ax in axs:
-            for s in 'lrbt':
-                for iax in getattr(ax, '_' + s + 'panels'):
-                    if not iax or not iax.get_visible():
-                        continue
-                    axs.append(iax)
-        return axs
-
->>>>>>> 9f3c87af
 
     # Add documentation
-    save.__doc__ = _save_doc
-    savefig.__doc__ = _save_doc
     add_gridspec.__doc__ = _gridspec_doc
     set_gridspec.__doc__ = _gridspec_doc
 
