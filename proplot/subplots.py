--- conflicted
+++ resolved
@@ -1812,10 +1812,6 @@
         ``'agu2'``   2-column              ”
         ``'agu3'``   full height 1-column  ”
         ``'agu4'``   full height 2-column  ”
-<<<<<<< HEAD
-        ``'aaas1'``  1-column              `American Association for the Advancement of Science <https://www.sciencemag.org/authors/instructions-preparing-initial-manuscript>`__
-        ``'aaas2'``  2-column              ”
-=======
         ``'ams1'``   1-column              `American Meteorological Society <https://www.ametsoc.org/ams/index.cfm/publications/authors/journal-and-bams-authors/figure-information-for-authors/>`__
         ``'ams2'``   small 2-column        ”
         ``'ams3'``   medium 2-column       ”
@@ -1825,7 +1821,6 @@
         ``'pnas1'``  1-column              `Proceedings of the National Academy of Sciences <http://www.pnas.org/page/authors/submission>`__
         ``'pnas2'``  2-column              ”
         ``'pnas3'``  landscape page        ”
->>>>>>> e311157f
         ===========  ====================  ==========================================================================================================================================================
 
     ref : int, optional
