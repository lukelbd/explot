#!/usr/bin/env python3
"""
The starting point for creating custom ProPlot figures. Includes
pyplot-inspired functions for creating figures and related classes.
"""
# NOTE: Importing backend causes issues with sphinx, and anyway not sure it's
# always included, so make it optional
import os
import numpy as np
import functools
import inspect
from matplotlib import docstring
import matplotlib.artist as martist
import matplotlib.figure as mfigure
import matplotlib.transforms as mtransforms
import matplotlib.gridspec as mgridspec
import matplotlib.pyplot as plt
from numbers import Integral
from .rctools import rc
from .utils import _warn_proplot, _notNone, _counter, _setstate, units  # noqa
from . import projs, axes
try:  # use this for debugging instead of print()!
    from icecream import ic
except ImportError:  # graceful fallback if IceCream isn't installed
    ic = lambda *a: None if not a else (a[0] if len(a) == 1 else a)  # noqa

__all__ = [
    'subplot_grid', 'close', 'show', 'subplots',
    'EdgeStack', 'Figure', 'GeometrySolver',
    'GridSpec', 'SubplotSpec',
]

# Translation
SIDE_TRANSLATE = {
    'l': 'left',
    'r': 'right',
    'b': 'bottom',
    't': 'top',
}

# Dimensions of figures for common journals
JOURNAL_SPECS = {
    'aaas1': '5.5cm',
    'aaas2': '12cm',
    'agu1': ('95mm', '115mm'),
    'agu2': ('190mm', '115mm'),
    'agu3': ('95mm', '230mm'),
    'agu4': ('190mm', '230mm'),
    'ams1': 3.2,
    'ams2': 4.5,
    'ams3': 5.5,
    'ams4': 6.5,
    'nat1': '89mm',
    'nat2': '183mm',
    'pnas1': '8.7cm',
    'pnas2': '11.4cm',
    'pnas3': '17.8cm',
}

# Documentation
_figure_doc = """
figsize : length-2 tuple, optional
    Tuple specifying the figure ``(width, height)``.
width, height : float or str, optional
    The figure width and height. Units are interpreted by
    `~proplot.utils.units`.
axwidth, axheight : float or str, optional
    The width and height of the `ref` axes. Units are interpreted by
    `~proplot.utils.units`. Default is :rc:`subplots.axwidth`.
    These arguments are convenient where you don't care about the figure
    dimensions and just want your axes to have enough "room".
aspect : float or length-2 list of floats, optional
    The aspect ratio of the `ref` axes as a ``width/height`` number or a
    ``(width, height)`` tuple. If you do not provide the `hratios` or
    `wratios` keyword args, this will control the aspect ratio of *all* axes.
ref : int, optional
    The reference axes number. The `axwidth`, `axheight`, and `aspect` keyword
    args are applied to this axes and conserved during tight layout adjustment.
tight : bool, optional
    Toggles whether the gridspec spaces `left`, `right`, `bottom`,
    `top`, `wspace`, and `hspace` are determined automatically to
    make room for labels and plotted content. Default is :rc:`tight`.
pad, axpad, panelpad : float or str, optional
    Padding around the edge of the figure, between subplots in adjacent
    rows and columns, and between subplots and axes panels or between
    "stacked" panels. Units are interpreted by `~proplot.utils.units`.
    Defaults are :rc:`subplots.pad`, :rc:`subplots.axpad`, and
    :rc:`subplots.panelpad`.
left, right, top, bottom, wspace, hspace : float or str, optional
    The spacing parameters passed to `GridSpec`. If `tight` is ``True``
    and you pass any of these, the tight layout algorithm will be
    ignored for that particular spacing. See the following examples.

    * With ``plot.figure(left='3em')``, the left margin is
      fixed but the other margins are variable.
    * With ``plot.subplots(ncols=3, wspace=0)``, the space between
      columns is fixed at zero, but between rows is variable.
    * With ``plot.subplots(ncols=3, wspace=(0, None))``, the space
      between the first and second columns is fixed, but the space
      between the second and third columns is variable.
sharex, sharey, share : {3, 2, 1, 0}, optional
    The "axis sharing level" for the *x* axis, *y* axis, or both axes.
    Default is ``3``. This can considerably reduce redundancy in your
    figure. Options are as follows.

    0. No axis sharing. Also sets the default `spanx` and `spany`
       values to ``False``.
    1. Only draw *axis label* on the leftmost column (*y*) or
       bottommost row (*x*) of subplots. Axis tick labels
       still appear on every subplot.
    2. As in 1, but forces the axis limits to be identical. Axis
       tick labels still appear on every subplot.
    3. As in 2, but only show the *axis tick labels* on the
       leftmost column (*y*) or bottommost row (*x*) of subplots.

spanx, spany, span : bool or {0, 1}, optional
    Toggles "spanning" axis labels for the *x* axis, *y* axis, or both
    axes.  Default is ``False`` if `sharex`, `sharey`, or `share` are
    ``0``, ``True`` otherwise. When ``True``, a single, centered axis
    label is used for all axes with bottom and left edges in the same
    row or column.  This can considerably redundancy in your figure.

    "Spanning" labels integrate with "shared" axes. For example,
    for a 3-row, 3-column figure, with ``sharey > 1`` and ``spany=1``,
    your figure will have 1 ylabel instead of 9.
alignx, aligny, align : bool or {0, 1}, optional
    Default is ``False``. Whether to `align axis labels \
<https://matplotlib.org/3.1.1/gallery/subplots_axes_and_figures/align_labels_demo.html>`__
    for the *x* axis, *y* axis, or both axes. Only has an effect when
    `spanx`, `spany`, or `span` are ``False``.
includepanels : bool, optional
    Whether to include panels when centering *x* axis labels,
    *y* axis labels, and figure "super titles" along the edge of the
    subplot grid. Default is ``False``.
autoformat : bool, optional
    Whether to automatically configure *x* axis labels, *y* axis
    labels, axis formatters, axes titles, colorbar labels, and legend
    labels when a `~pandas.Series`, `~pandas.DataFrame` or
    `~xarray.DataArray` with relevant metadata is passed to a plotting
    command.
fallback_to_cm : bool, optional
    Whether to replace unavailable glyphs with a glyph from Computer
    Modern or the "¤" dummy character. See `mathtext \
<https://matplotlib.org/3.1.1/tutorials/text/mathtext.html#custom-fonts>`__
    for details.
journal : str, optional
    String name corresponding to an academic journal standard that is used
    to control the figure width (and height, if specified). See below table.

    ===========  ====================  ==========================================================================================================================================================
    Key          Size description      Organization
    ===========  ====================  ==========================================================================================================================================================
    ``'aaas1'``  1-column              `American Association for the Advancement of Science <https://www.sciencemag.org/authors/instructions-preparing-initial-manuscript>`__ (e.g. *Science*)
    ``'aaas2'``  2-column              ”
    ``'agu1'``   1-column              `American Geophysical Union <https://publications.agu.org/author-resource-center/figures-faq/>`__
    ``'agu2'``   2-column              ”
    ``'agu3'``   full height 1-column  ”
    ``'agu4'``   full height 2-column  ”
    ``'ams1'``   1-column              `American Meteorological Society <https://www.ametsoc.org/ams/index.cfm/publications/authors/journal-and-bams-authors/figure-information-for-authors/>`__
    ``'ams2'``   small 2-column        ”
    ``'ams3'``   medium 2-column       ”
    ``'ams4'``   full 2-column         ”
    ``'nat1'``   1-column              `Nature Research <https://www.nature.com/nature/for-authors/formatting-guide>`__
    ``'nat2'``   2-column              ”
    ``'pnas1'``  1-column              `Proceedings of the National Academy of Sciences <http://www.pnas.org/page/authors/submission>`__
    ``'pnas2'``  2-column              ”
    ``'pnas3'``  landscape page        ”
    ===========  ====================  ==========================================================================================================================================================

**kwargs
    Passed to `matplotlib.figure.Figure`.
"""  # noqa
docstring.interpd.update(figure_doc=_figure_doc)
_gridspec_doc = """
Apply the `GridSpec` to the figure or generate a new `GridSpec`
instance with the positional and keyword arguments. For example,
``fig.set_gridspec(GridSpec(1, 1, left=0.1))`` and
``fig.set_gridspec(1, 1, left=0.1)`` are both valid.
"""  # hunk for identically named methods


def close(*args, **kwargs):
    """Pass the input arguments to `matplotlib.pyplot.close`. This is included
    so you don't have to import `~matplotlib.pyplot`."""
    plt.close(*args, **kwargs)


def show():
    """Call `matplotlib.pyplot.show`. This is included so you don't have
    to import `~matplotlib.pyplot`. Note this command should *not be
    necessary* if you are working in an iPython session and :rcraw:`matplotlib`
    is non-empty -- when you create a new figure, it will be automatically
    displayed."""
    plt.show()


class subplot_grid(list):
    """List subclass and pseudo-2d array that is used as a container for the
    list of axes returned by `subplots`. See `~subplot_grid.__getattr__`
    and `~subplot_grid.__getitem__` for details."""
    def __init__(self, objs, n=1, order='C'):
        """
        Parameters
        ----------
        objs : list-like
            1d iterable of `~proplot.axes.Axes` instances.
        n : int, optional
            The length of the fastest-moving dimension, i.e. the number of
            columns when `order` is ``'C'``, and the number of rows when
            `order` is ``'F'``. Used to treat lists as pseudo-2d arrays.
        order : {'C', 'F'}, optional
            Whether 1d indexing returns results in row-major (C-style) or
            column-major (Fortran-style) order, respectively. Used to treat
            lists as pseudo-2d arrays.
        """
        if not all(isinstance(obj, axes.Axes) for obj in objs):
            raise ValueError(
                f'Axes grid must be filled with Axes instances, got {objs!r}.'
            )
        super().__init__(objs)
        self._n = n
        self._order = order
        self._shape = (len(self) // n, n)[::(1 if order == 'C' else -1)]

    def __repr__(self):
        return 'subplot_grid([' + ', '.join(str(ax) for ax in self) + '])'

    def __setitem__(self, key, value):
        """Pseudo immutability. Raises error."""
        raise LookupError('subplot_grid is immutable.')

    def __getitem__(self, key):
        """If an integer is passed, the item is returned. If a slice is passed,
        a `subplot_grid` of the items is returned. You can also use 2D
        indexing, and the corresponding axes in the `subplot_grid` will be
        chosen.

        Example
        -------

        >>> import proplot as plot
        ... f, axs = plot.subplots(nrows=3, ncols=3, colorbars='b', bstack=2)
        ... axs[0] # the subplot in the top-right corner
        ... axs[3] # the first subplot in the second row
        ... axs[1,2] # the subplot in the second row, third from the left
        ... axs[:,0] # the subplots in the first column

        """
        # Allow 2d specification
        if isinstance(key, tuple) and len(key) == 1:
            key = key[0]
        # do not expand single slice to list of integers or we get recursion!
        # len() operator uses __getitem__!
        if not isinstance(key, tuple):
            axlist = isinstance(key, slice)
            objs = list.__getitem__(self, key)
        elif len(key) == 2:
            axlist = any(isinstance(ikey, slice) for ikey in key)
            # Expand keys
            keys = []
            order = self._order
            for i, ikey in enumerate(key):
                if (i == 1 and order == 'C') or (i == 0 and order != 'C'):
                    n = self._n
                else:
                    n = len(self) // self._n
                if isinstance(ikey, slice):
                    start, stop, step = ikey.start, ikey.stop, ikey.step
                    if start is None:
                        start = 0
                    elif start < 0:
                        start = n + start
                    if stop is None:
                        stop = n
                    elif stop < 0:
                        stop = n + stop
                    if step is None:
                        step = 1
                    ikeys = [*range(start, stop, step)]
                else:
                    if ikey < 0:
                        ikey = n + ikey
                    ikeys = [ikey]
                keys.append(ikeys)
            # Get index pairs and get objects
            # Note that in double for loop, right loop varies fastest, so
            # e.g. axs[:,:] delvers (0,0), (0,1), ..., (0,N), (1,0), ...
            # Remember for order == 'F', subplot_grid was sent a list unfurled
            # in column-major order, so we replicate row-major indexing syntax
            # by reversing the order of the keys.
            objs = []
            if self._order == 'C':
                idxs = [key0 * self._n + key1 for key0 in keys[0]
                        for key1 in keys[1]]
            else:
                idxs = [key1 * self._n + key0 for key1 in keys[1]
                        for key0 in keys[0]]
            for idx in idxs:
                objs.append(list.__getitem__(self, idx))
            if not axlist:  # objs will always be length 1
                objs = objs[0]
        else:
            raise IndexError

        # Return
        if axlist:
            return subplot_grid(objs)
        else:
            return objs

    def __getattr__(self, attr):
        """
        If the attribute is *callable*, return a dummy function that loops
        through each identically named method, calls them in succession, and
        returns a tuple of the results. This lets you call arbitrary methods
        on multiple axes at once! If the `subplot_grid` has length ``1``, the
        single result is returned. If the attribute is *not callable*,
        returns a tuple of attributes for every object in the list.

        Example
        -------

        >>> import proplot as plot
        ... f, axs = plot.subplots(nrows=2, ncols=2)
        ... axs.format(...) # calls "format" on all subplots in the list
        ... paxs = axs.panel_axes('r')
        ... paxs.format(...) # calls "format" on all panels

        """
        # TODO: Consider getting rid of __getattr__ override because it is
        # too much of a mind fuck for new users? Could just have bulk format
        # function and colorbar, legend, and text functions for drawing
        # spanning content.
        if not self:
            raise AttributeError(
                f'Invalid attribute {attr!r}, axes grid {self!r} is empty.'
            )
        objs = (*(getattr(ax, attr) for ax in self),)  # may raise error

        # Objects
        if not any(callable(_) for _ in objs):
            if len(self) == 1:
                return objs[0]
            else:
                return objs
        # Methods
        # NOTE: Must manually copy docstring because help() cannot inherit it
        elif all(callable(_) for _ in objs):
            @functools.wraps(objs[0])
            def _iterator(*args, **kwargs):
                ret = []
                for func in objs:
                    ret.append(func(*args, **kwargs))
                ret = (*ret,)
                if len(self) == 1:
                    return ret[0]
                elif all(res is None for res in ret):
                    return None
                elif all(isinstance(res, axes.Axes) for res in ret):
                    return subplot_grid(ret, n=self._n, order=self._order)
                else:
                    return ret
            _iterator.__doc__ = inspect.getdoc(objs[0])
            return _iterator

        # Mixed
        raise AttributeError(f'Found mixed types for attribute {attr!r}.')

    @property
    def shape(self):
        """The "shape" of the subplot grid. For complex subplot grids, where
        subplots may span contiguous rows and columns, this "shape" may be
        incorrect. In such cases, 1d indexing should always be used."""
        return self._shape


class SubplotSpec(mgridspec.SubplotSpec):
    """
    Matplotlib `~matplotlib.gridspec.SubplotSpec` subclass that adds
    a helpful `__repr__` method. Otherwise is identical.
    """
    def __repr__(self):
        nrows, ncols, row1, row2, col1, col2 = self.get_rows_columns()
        return f'SubplotSpec({nrows}, {ncols}; {row1}:{row2}, {col1}:{col2})'


class GridSpec(mgridspec.GridSpec):
    """
    Matplotlib `~matplotlib.gridspec.GridSpec` subclass that allows for grids
    with variable spacing between successive rows and columns of axes.
    """
    def __repr__(self):  # do not show width and height ratios
        nrows, ncols = self.get_geometry()
        return f'GridSpec({nrows}, {ncols})'

    def __init__(
        self, nrows=1, ncols=1,
        left=None, right=None, bottom=None, top=None,
        wspace=None, hspace=None, wratios=None, hratios=None,
        width_ratios=None, height_ratios=None
    ):
        """
        Parameters
        ----------
        nrows, ncols : int, optional
            The number of rows and columns on the subplot grid. This is
            applied automatically when the gridspec is passed.
        left, right, bottom, top : float or str, optional
            Denotes the margin *widths* in physical units. Units are
            interpreted by `~proplot.utils.units`. These are *not* the
            margin coordinates -- for example, ``left=0.1`` and ``right=0.9``
            corresponds to a left-hand margin of 0.1 inches and a right-hand
            margin of 0.9 inches.
        hspace, wspace : float or str or list thereof, optional
            The vertical and horizontal spacing between rows and columns of
            subplots, respectively. Units are interpreted by
            `~proplot.utils.units`.

            If float or string, the spacing is identical between all rows and
            columns. If list, this sets arbitrary spacing between different
            rows and columns, and the lengths must equal ``nrows-1`` and
            ``ncols-1``, respectively.
        hratios, wratios
            Aliases for `height_ratios` and `width_ratios`.
        height_ratios, width_ratios : list of float, optional
            Ratios describing the relative heights and widths of successive
            rows and columns in the gridspec, respectively. For example,
            ``width_ratios=(1,2)`` scales a 2-column gridspec so that the
            second column is twice as wide as the first column.
        """
        # Attributes
        self._figures = set()  # figure tracker
        self._nrows, self._ncols = nrows, ncols
        self.left = self.right = self.bottom = self.top = None
        self.wspace = np.repeat(None, ncols)
        self.hspace = np.repeat(None, nrows)

        # Apply input settings
        hratios = _notNone(
            hratios, height_ratios, 1, names=(
                'hratios', 'height_ratios'))
        wratios = _notNone(
            wratios, width_ratios, 1, names=(
                'wratios', 'width_ratios'))
        hspace = _notNone(
            hspace, np.mean(hratios) * 0.10)  # this is relative to axes
        wspace = _notNone(wspace, np.mean(wratios) * 0.10)
        self.set_height_ratios(hratios)
        self.set_width_ratios(wratios)
        self.set_hspace(hspace)
        self.set_wspace(wspace)
        self.set_margins(left, right, bottom, top)

    def _sanitize_hspace(self, space):
        """Sanitize the hspace vector. This needs to be set apart from
        set_hspace because gridspec params adopted from the figure are often
        scalar and need to be expanded into vectors during
        get_grid_positions."""
        N = self._nrows
        space = np.atleast_1d(units(space))
        if len(space) == 1:
            space = np.repeat(space, (N - 1,))  # note: may be length 0
        if len(space) != N - 1:
            raise ValueError(
                f'GridSpec has {N} rows and accepts {N-1} hspaces, '
                f'but got {len(space)} hspaces.')
        return space

    def _sanitize_wspace(self, space):
        """Sanitize the wspace vector."""
        N = self._ncols
        space = np.atleast_1d(units(space))
        if len(space) == 1:
            space = np.repeat(space, (N - 1,))  # note: may be length 0
        if len(space) != N - 1:
            raise ValueError(
                f'GridSpec has {N} columns and accepts {N-1} wspaces, '
                f'but got {len(space)} wspaces.')
        return space
        filter = (space is not None)
        self.wspace[filter] = space[filter]

    def add_figure(self, figure):
        """Add `~matplotlib.figure.Figure` to the list of figures that are
        using this gridspec. This is done automatically when calling
        `~Figure.add_subplot` with a subplotspec generated by this gridspec."""
        if not isinstance(figure, Figure):
            raise ValueError(
                f'add_figure() accepts only ProPlot Figure instances, '
                f'you passed {type(figure)}.')
        self._figures.add(figure)

    def get_grid_positions(self, figure, raw=False):
        """Calculate grid positions using the input figure and scale
        the width and height ratios to figure relative coordinates."""
        # Retrieve properties
        # TODO: Need to completely rewrite this! Interpret physical parameters
        # and permit variable spacing.
        # TODO: Since we disable interactive gridspec adjustment should also
        # disable interactive figure resizing. See:
        # https://stackoverflow.com/q/21958534/4970632
        # https://stackoverflow.com/q/33881554/4970632
        # NOTE: This gridspec *never* uses figure subplotpars. Matplotlib fills
        # subplotpars with rcParams, then GridSpec values that were *explicitly
        # passed* by user overwrite subplotpars. Instead, we make sure spacing
        # arguments stored on GridSpec are *never* None. Thus we eliminate
        # get_subplot_params and render *subplots_adjust* useless. We *cannot*
        # overwrite subplots_adjust with physical units because various widgets
        # use it with figure-relative units. This approach means interactive
        # subplot adjustment sliders no longer work but for now that is best
        # approach; we would need to make user-specified subplots_adjust
        # instead overwrite default gridspec values, gets complicated.
        nrows, ncols = self.get_geometry()
        if raw:
            left = bottom = 0
            right = top = 1
            wspace = self._sanitize_wspace(0)
            hspace = self._sanitize_hspace(0)
        else:
            if not isinstance(figure, Figure):
                raise ValueError(
                    f'Invalid figure {figure!r}. '
                    f'Must be a proplot.subplots.Figure instance.')
            width, height = figure.get_size_inches()
            left, right, bottom, top, wspace, hspace = figure._gridspecpars
            wspace = self._sanitize_wspace(wspace)
            hspace = self._sanitize_hspace(hspace)
            left = _notNone(self.left, left, 0) / width
            right = 1 - _notNone(self.right, right, 0) / width
            bottom = _notNone(self.bottom, bottom, 0) / height
            top = 1 - _notNone(self.top, top, 0) / height

        # Calculate accumulated heights of columns
        tot_width = right - left
        tot_height = top - bottom
        cell_h = tot_height / (nrows + hspace * (nrows - 1))
        sep_h = hspace * cell_h
        if self._row_height_ratios is not None:
            norm = cell_h * nrows / sum(self._row_height_ratios)
            cell_heights = [r * norm for r in self._row_height_ratios]
        else:
            cell_heights = [cell_h] * nrows
        sep_heights = [0] + ([sep_h] * (nrows - 1))
        cell_hs = np.cumsum(np.column_stack([sep_heights, cell_heights]).flat)

        # Calculate accumulated widths of rows
        cell_w = tot_width / (ncols + wspace * (ncols - 1))
        sep_w = wspace * cell_w
        if self._col_width_ratios is not None:
            norm = cell_w * ncols / sum(self._col_width_ratios)
            cell_widths = [r * norm for r in self._col_width_ratios]
        else:
            cell_widths = [cell_w] * ncols
        sep_widths = [0] + ([sep_w] * (ncols - 1))
        cell_ws = np.cumsum(np.column_stack([sep_widths, cell_widths]).flat)
        fig_tops, fig_bottoms = (top - cell_hs).reshape((-1, 2)).T
        fig_lefts, fig_rights = (left + cell_ws).reshape((-1, 2)).T
        return fig_bottoms, fig_tops, fig_lefts, fig_rights

    def get_subplot_params(self, figure=None):
        """Raise an error. This method is disabled because ProPlot does not
        and cannot use the SubplotParams stored on figures."""
        raise NotImplementedError(
            f'ProPlot GridSpec does not interact with figure SubplotParams.'
        )

    def get_hspace(self):
        """Return the vector of row spaces."""
        return self.hspace

    def get_margins(self):
        """Return the left, bottom, right, top margin spaces."""
        return self.left, self.bottom, self.right, self.top

    def get_wspace(self):
        """Return the vector of column spaces."""
        return self.wspace

    def remove_figure(self, figure):
        """Remove `~matplotlib.figure.Figure` from the list of figures that
        are using this gridspec."""
        self._figures.discard(figure)

    def set_height_ratios(self, ratios):
        """Set the row height ratios. Value must be a vector of length
        ``nrows``."""
        N = self._nrows
        ratios = np.atleast_1d(ratios)
        if len(ratios) == 1:
            ratios = np.repeat(ratios, (N,))
        if len(ratios) != N:
            raise ValueError(
                f'GridSpec has {N} rows, but got {len(ratios)} height ratios.')
        super().set_height_ratios(self)

    def set_hspace(self, space):
        """Set the inter-row spacing in physical units. Units are interpreted
        by `~proplot.utils.units`. Pass a vector of length ``nrows - 1`` to
        implement variable spacing between successive rows."""
        space = self._sanitize_hspace(space)
        filter = (space is not None)
        self.hspace[filter] = space[filter]

    def set_margins(self, left, right, bottom, top):
        """Set the margin values in physical units. Units are interpreted by
        `~proplot.utils.units`."""
        if left is not None:
            self.left = units(left)
        if right is not None:
            self.right = units(right)
        if bottom is not None:
            self.bottom = units(bottom)
        if top is not None:
            self.top = units(top)

    def set_width_ratios(self, ratios):
        """Set the column width ratios. Value must be a vector of length
        ``ncols``."""
        N = self._ncols
        ratios = np.atleast_1d(ratios)
        if len(ratios) == 1:
            ratios = np.repeat(ratios, (N,))
        if len(ratios) != N:
            raise ValueError(
                f'GridSpec has {N} columns, but '
                f'got {len(ratios)} width ratios.')
        super().set_width_ratios(self)

    def set_wspace(self, space):
        """Set the inter-column spacing in physical units. Units are interpreted
        by `~proplot.utils.units`. Pass a vector of length ``ncols - 1`` to
        implement variable spacing between successive columns."""
        space = self._sanitize_wspace(space)
        filter = (space is not None)
        self.wspace[filter] = space[filter]

    def tight_layout(self, *args, **kwargs):
        """Method is disabled because ProPlot has its own tight layout
        algorithm."""
        raise NotImplementedError(
            f'Native matplotlib tight layout is disabled.')

    def update(
            self, left=None, right=None, bottom=None, top=None,
            wspace=None, hspace=None, wratios=None, hratios=None,
            width_ratios=None, height_ratios=None):
        """
        Update the gridspec with arbitrary initialization keyword arguments
        then *apply* those updates to every figure using this gridspec.

        The default `~matplotlib.gridspec.GridSpec.update` tries to update
        positions for axes on all active figures -- but this can fail after
        successive figure edits if it has been removed from the figure
        manager. ProPlot insists one gridspec per figure, tracks the figures
        that are using this gridspec object, and applies updates to those
        tracked figures.

        Parameters
        ----------
        **kwargs
            Valid initialization keyword arguments. See `GridSpec`.
        """
        # Setter methods only apply values if not None
        self.set_margins(left, right, bottom, top)
        self.set_wspace(wspace)
        self.set_hspace(hspace)
        hratios = _notNone(hratios, height_ratios)
        wratios = _notNone(wratios, width_ratios)
        if wratios is not None:
            self.set_width_ratios(wratios)
        if hratios is not None:
            self.set_height_ratios(hratios)
        for figure in self._figures:
            figure._geometryconfig._init()  # in case gridspec values changed!
            for ax in figure.axes:
                ax.update_params()
                ax.set_position(ax.figbox)
            figure.stale = True


def _approx_equal(num1, num2, digits=10):
    """Test the equality of two floating point numbers out to `N` digits."""
    hi, lo = 10**digits, 10**-digits
    return round(num1 * hi) * lo == round(num2 * hi) * lo


def _canvas_preprocess(canvas, method):
    """Return a pre-processer that can be used to override instance-level
    canvas draw_idle() and print_figure() methods. This applies tight layout
    and aspect ratio-conserving adjustments and aligns labels. Required so that
    the canvas methods instantiate renderers with the correct dimensions.
    Note that MacOSX currently `cannot be resized \
<https://github.com/matplotlib/matplotlib/issues/15131>`__."""
    # NOTE: This is by far the most robust approach. Renderer must be (1)
    # initialized with the correct figure size or (2) changed inplace during
    # draw, but vector graphic renderers *cannot* be changed inplace.
    # Options include (1) monkey patch canvas.get_width_height, overriding
    # figure.get_size_inches, and exploit the FigureCanvasAgg.get_renderer()
    # implementation (because FigureCanvasAgg queries the bbox directly
    # rather than using get_width_height() so requires a workaround), or (2)
    # override bbox and bbox_inches as *properties*, but these are really
    # complicated, dangerous, and result in unnecessary extra draws.
    def _preprocess(self, *args, **kwargs):
        fig = self.figure  # update even if not stale! needed after saves
        if method == 'draw_idle' and (
            self._is_idle_drawing  # standard
            or getattr(self, '_draw_pending', None)  # pyqt5
        ):
            # For now we override 'draw' and '_draw' rather than 'draw_idle'
            # but may change mind in the future. This breakout condition is
            # copied from the matplotlib source.
            return
        if method == 'print_figure':
            # When re-generating inline figures, the tight layout algorithm
            # can get figure size *or* spacing wrong unless we force additional
            # draw! Seems to have no adverse effects when calling savefig.
            self.draw()
        if fig._is_preprocessing:
            return
        with fig._context_preprocessing():
            renderer = fig._get_renderer()  # any renderer will do for now
            for ax in fig._iter_axes():
                ax._draw_auto_legends_colorbars()  # may insert panels
            resize = rc['backend'] != 'nbAgg'
            if resize:
                fig._adjust_aspect()  # resizes figure
            if fig._auto_tight:
                fig._adjust_tight_layout(renderer, resize=resize)
            fig._align_axislabels(True)
            fig._align_labels(renderer)
            fallback = _notNone(
                fig._fallback_to_cm, rc['mathtext.fallback_to_cm']
            )
            with rc.context({'mathtext.fallback_to_cm': fallback}):
                return getattr(type(self), method)(self, *args, **kwargs)
    return _preprocess.__get__(canvas)  # ...I don't get it either


def _get_panelargs(
    side, share=None, width=None, space=None,
    filled=False, figure=False
):
    """Return default properties for new axes and figure panels."""
    s = side[0]
    if s not in 'lrbt':
        raise ValueError(f'Invalid panel spec {side!r}.')
    space = space_user = units(space)
    if share is None:
        share = (not filled)
    if width is None:
        if filled:
            width = rc['colorbar.width']
        else:
            width = rc['subplots.panelwidth']
    width = units(width)
    if space is None:
        key = ('wspace' if s in 'lr' else 'hspace')
        pad = (rc['subplots.axpad'] if figure else rc['subplots.panelpad'])
        space = _get_space(key, share, pad=pad)
    return share, width, space, space_user


def _get_space(key, share=0, pad=None):
    """Return suitable default spacing given a shared axes setting."""
    if key == 'left':
        space = units(_notNone(pad, rc['subplots.pad'])) + (
            rc['ytick.major.size'] + rc['ytick.labelsize']
            + rc['ytick.major.pad'] + rc['axes.labelsize']) / 72
    elif key == 'right':
        space = units(_notNone(pad, rc['subplots.pad']))
    elif key == 'bottom':
        space = units(_notNone(pad, rc['subplots.pad'])) + (
            rc['xtick.major.size'] + rc['xtick.labelsize']
            + rc['xtick.major.pad'] + rc['axes.labelsize']) / 72
    elif key == 'top':
        space = units(_notNone(pad, rc['subplots.pad'])) + (
            rc['axes.titlepad'] + rc['axes.titlesize']) / 72
    elif key == 'wspace':
        space = (units(_notNone(pad, rc['subplots.axpad']))
                 + rc['ytick.major.size'] / 72)
        if share < 3:
            space += (rc['ytick.labelsize'] + rc['ytick.major.pad']) / 72
        if share < 1:
            space += rc['axes.labelsize'] / 72
    elif key == 'hspace':
        space = units(_notNone(pad, rc['subplots.axpad'])) + (
            rc['axes.titlepad'] + rc['axes.titlesize']
            + rc['xtick.major.size']) / 72
        if share < 3:
            space += (rc['xtick.labelsize'] + rc['xtick.major.pad']) / 72
        if share < 0:
            space += rc['axes.labelsize'] / 72
    else:
        raise KeyError(f'Invalid space key {key!r}.')
    return space


class EdgeStack(object):
    """
    Container for groups of `~matplotlib.artist.Artist` objects stacked
    along the edge of a subplot. Calculates bounding box coordiantes for
    objects in the stack.
    """
    def __init__(self, *args):
        if not all(isinstance(arg, martist.Artst) for arg in args):
            raise ValueError(f'Arguments must be artists.')


class GeometrySolver(object):
    """
    ProPlot's answer to the matplotlib `~matplotlib.figure.SubplotParams`
    class. When `tight` is ``False``, this object is filled with sensible
    default spacing params dependent on the axis sharing settings. When
    `tight` is ``True``, this object is filled with spaces empirically
    determined with the tight layout algorithm.
    """
    def __init__(self, figure):
        """
        Parameters
        ----------
        figure : `Figure`
            The figure instance associated with this geometry configuration.
        """
        if not isinstance(figure, Figure):
            raise ValueError(
                f'GeometrySolver() accepts only proplot.subplots.Figure '
                f'instances, you passed {type(figure)}.')
        self._figure = figure
        self._isinit = False

    def _init(self):
        """Fill the spacing parameters with defaults."""
        # Get settings
        # NOTE: This gets called (1) when gridspec assigned to a figure and
        # (2) when gridspec.update() is called. This roughly matches the
        # matplotlib behavior -- changes to the gridspec are not applied to
        # figures until update() is explicitly called.
        # NOTE: Kind of redundant to inherit spacing params from gridspec
        # when get_grid_positions() ignores spacing params that were explicitly
        # set on the gridspec anyway. But necessary for tight layout calcs
        # because we need to compare how far apart subplot content *currently*
        # is with the *current* spacing values used to position them, then
        # adjust those spacing values as necessary.
        # NOTE: Think of this as the intersection between figure spacing params
        # and gridspec params, both of which might not have been specified.
        # TODO: In insert_row_column, we can just borrow spacing values
        # directly from the existing gridspec.
        fig = self.figure
        gs = self._gridspec
        if gs is None:
            raise RuntimeError(
                f'GridSpec is not present. Cannot initialize GeometrySolver.')

        # Add spacing params to the object for label alignment calculations
        # Note that gridspec wspace and hspace are already sanitized
        ncols, nrows = gs.get_geometry()
        self.ncols, self.nrows = ncols, nrows
        self.left = _notNone(gs.left, _get_space('left'))
        self.right = _notNone(gs.right, _get_space('right'))
        self.bottom = _notNone(gs.bottom, _get_space('bottom'))
        self.top = _notNone(gs.top, _get_space('top'))
        wspace = np.repeat(_get_space('wspace', fig._sharex), ncols - 1)
        hspace = np.repeat(_get_space('hspace', fig._sharey), nrows - 1)
        self.wspace = _notNone(gs.wspace, wspace)
        self.hspace = _notNone(gs.hspace, hspace)
        self.wratios = gs.get_width_ratios()
        self.hratios = gs.get_height_ratios()

        # Add panel string toggles (contains '' for subplots, 'lrbt' for axes
        # panels, and 'f' for figure panels) and figure panel array trakcers
        self.barray = np.empty((0, ncols), dtype=bool)
        self.tarray = np.empty((0, ncols), dtype=bool)
        self.larray = np.empty((0, nrows), dtype=bool)
        self.rarray = np.empty((0, nrows), dtype=bool)
        self.wpanels = [''] * ncols
        self.hpanels = [''] * nrows

        # Indicate we are initialized
        self._isinit = True

    # def _update_gridspec(self, nrows=None, ncols=None, array=None, **kwargs):
    def resize(self):
        """Determine the figure size necessary to preserve physical
        gridspec spacing and the widths of special *panel* slots in the
        gridspec object."""
        # Pull out various properties
        nrows, ncols = self.nrows, self.ncols
        width, height = self.width, self.height
        axwidth, axheight = self.axwidth, self.axheight
        left, right = self.left, self.right
        bottom, top = self.bottom, self.top
        wspace, hspace = self.wspace, self.hspace
        wratios, hratios = self.wratios, self.hratios
        wpanels, hpanels = self.wpanels, self.hpanels

        # Horizontal spacing indices
        # map(func, wpanels[idx + 1:]).index(True) - 1]
        wmask = np.array([not s for s in wpanels])
        wratios_main = np.array(wratios)[wmask]
        wratios_panels = np.array(wratios)[~wmask]
        wspace_main = [
            wspace[idx + next(i for i,
                              p in enumerate(wpanels[idx + 1:]) if p == 'r')]
            for idx in np.where(wmask)[0][:-1]
        ]
        # Vertical spacing indices
        hmask = np.array([not s for s in hpanels])
        hratios_main = np.array(hratios)[hmask]
        hratios_panels = np.array(hratios)[~hmask]
        hspace_main = [
            hspace[idx + next(i for i,
                              p in enumerate(hpanels[idx + 1:]) if p == 'b')]
            for idx in np.where(hmask)[0][:-1]
        ]

        # Try to use ratios and spaces spanned by reference axes
        # NOTE: In old version we automatically resized when figure was
        # created using the reference axes *slot* inferred from the subplots
        # array. In new version we just *try* to use the reference axes, but
        # if it does not exist, use the average width and height for a single
        # cell of the gridspec rather than a particular axes.
        # gs = self._gridspec
        ax = self.get_ref_axes()
        if ax is None:
            rwspace = 0
            rhspace = 0
            rwratio = 1
            rhratio = 1
        else:
            _, _, y1, y2, x1, x2 = ax.get_subplotspec().get_rows_columns()
            dx, dy = x2 - x1 + 1, y2 - y1 + 1
            nrows_main = len(hratios_main)
            ncols_main = len(wratios_main)
            rwspace = sum(wspace_main[x1:x2])
            rhspace = sum(hspace_main[y1:y2])
            rwratio = (
                ncols_main * sum(wratios_main[x1:x2 + 1])
            ) / (dx * sum(wratios_main))
            rhratio = (
                nrows_main * sum(hratios_main[y1:y2 + 1])
            ) / (dy * sum(hratios_main))
            if rwratio == 0 or rhratio == 0:
                raise RuntimeError(
                    f'Something went wrong, got wratio={rwratio!r} '
                    f'and hratio={rhratio!r} for reference axes.')
            aspect = self.aspect

        # Determine figure and axes dims from input in width or height dim.
        # For e.g. common use case [[1,1,2,2],[0,3,3,0]], make sure we still
        # scale the reference axes like square even though takes two columns
        # of gridspec!
        auto_width = (width is None and height is not None)
        auto_height = (height is None and width is not None)
        if width is None and height is None:  # get stuff directly from axes
            if axwidth is None and axheight is None:
                axwidth = units(rc['subplots.axwidth'])
            if axheight is not None:
                auto_width = True
                axheight_all = (
                    nrows_main * (axheight - rhspace)) / (dy * rhratio)
                height = axheight_all + top + bottom + \
                    sum(hspace) + sum(hratios_panels)
            if axwidth is not None:
                auto_height = True
                axwidth_all = (ncols_main * (axwidth - rwspace)
                               ) / (dx * rwratio)
                width = axwidth_all + left + right + \
                    sum(wspace) + sum(wratios_panels)
            if axwidth is not None and axheight is not None:
                auto_width = auto_height = False
        else:
            if height is not None:
                axheight_all = height - top - bottom - \
                    sum(hspace) - sum(hratios_panels)
                axheight = (axheight_all * dy * rhratio) / nrows_main + rhspace
            if width is not None:
                axwidth_all = width - left - right - \
                    sum(wspace) - sum(wratios_panels)
                axwidth = (axwidth_all * dx * rwratio) / ncols_main + rwspace

        # Automatically figure dim that was not specified above
        if auto_height:
            axheight = axwidth / aspect
            axheight_all = (nrows_main * (axheight - rhspace)) / (dy * rhratio)
            height = axheight_all + top + bottom + \
                sum(hspace) + sum(hratios_panels)
        elif auto_width:
            axwidth = axheight * aspect
            axwidth_all = (ncols_main * (axwidth - rwspace)) / (dx * rwratio)
            width = axwidth_all + left + right + \
                sum(wspace) + sum(wratios_panels)
        if axwidth_all < 0:
            raise ValueError(
                'Not enough room for axes '
                f'(would have width {axwidth_all}). '
                'Try using tight=False, increasing figure width, or '
                "decreasing 'left', 'right', or 'wspace' spaces.")
        if axheight_all < 0:
            raise ValueError(
                'Not enough room for axes '
                f'(would have height {axheight_all}). '
                'Try using tight=False, increasing figure height, or '
                "decreasing 'top', 'bottom', or 'hspace' spaces.")

        # Reconstruct the ratios array with physical units for subplot slots
        # The panel slots are unchanged because panels have fixed widths
        wratios_main = axwidth_all * np.array(wratios_main) / sum(wratios_main)
        hratios_main = axheight_all * \
            np.array(hratios_main) / sum(hratios_main)
        for idx, ratio in zip(np.where(hmask)[0], hratios_main):
            hratios[idx] = ratio
        for idx, ratio in zip(np.where(wmask)[0], wratios_main):
            wratios[idx] = ratio

        # Update figure size and gridspec
        self.set_size_inches((width, height), manual=True)
        if self._gridspec:
            self._gridspec.update(
                ncols=ncols, nrows=nrows,
                wspace=wspace, hspace=hspace,
                width_ratios=wratios, height_ratios=hratios,
                left=left, bottom=bottom, right=right, top=top,
            )
        else:
            self._gridspec = GridSpec(
                ncols=ncols, nrows=nrows,
                wspace=wspace, hspace=hspace,
                width_ratios=wratios, height_ratios=hratios,
                left=left, bottom=bottom, right=right, top=top,
            )
        return self._gridspec

    def update(self, renderer=None):
        """Update the default values in case the spacing has changed."""
        fig = self.figure
        gs = fig.gridspec
        if gs is None:
            raise ValueError(
                'GridSpec has not been initialized yet.'
                'Cannot update GeometrySolver.'
            )

        # Adjust aspect ratio
        ax = fig.get_ref_axes()
        if not ax:
            return
        mode = ax.get_aspect()
        aspect = None
        if mode == 'equal':
            xscale, yscale = ax.get_xscale(), ax.get_yscale()
            if xscale == 'linear' and yscale == 'linear':
                aspect = 1.0 / ax.get_data_ratio()
            elif xscale == 'log' and yscale == 'log':
                aspect = 1.0 / ax.get_data_ratio_log()
            else:
                pass  # matplotlib issues warning, forces aspect == 'auto'
        if aspect is not None and not _approx_equal(aspect, self.aspect):
            self.aspect = aspect
            fig._update_gridspec()

        # Get renderer if not passed
        renderer = fig._get_renderer()  # noqa TODO: finish

    def _adjust_aspect(self):
        """Adjust the average aspect ratio used for gridspec calculations.
        This fixes grids with identically fixed aspect ratios, e.g.
        identically zoomed-in cartopy projections and imshow images."""
        # Get aspect ratio
        figure = self.figure
        ax = figure.get_ref_axes()
        if not ax:
            return
        mode = ax.get_aspect()
        if mode != 'equal':
            return

        # Compare to current aspect
        xscale, yscale = ax.get_xscale(), ax.get_yscale()
        if xscale == 'linear' and yscale == 'linear':
            aspect = 1.0 / ax.get_data_ratio()
        elif xscale == 'log' and yscale == 'log':
            aspect = 1.0 / ax.get_data_ratio_log()
        else:
            pass  # matplotlib issues warning, forces aspect == 'auto'
<<<<<<< HEAD
        if _approx_equal(aspect, self.aspect):
=======
        if np.isclose(aspect, subplots_kw['aspect']):
>>>>>>> c2e75842
            return
        self.aspect = aspect
        self._update_gridspec()

    def _adjust_tight_layout(self, renderer, resize=True):
        """Apply tight layout scaling that permits flexible figure
        dimensions and preserves panel widths and subplot aspect ratios."""
        # Initial stuff
        axs = self._iter_axes()
        gridspec = self._gridspec
        if not axs or not gridspec:
            return

        # Positions for labels and suptitle
        self._align_axislabels(False)
        self._align_labels(renderer)
        nrows, ncols = gridspec.get_geometry()

        # Boxes and padding
        bbox = self.get_tightbbox(renderer)
        bbox_orig = self.bbox_inches  # original bbox
        pad = self._pad
        axpad = self._axpad
        panelpad = self._panelpad

        # Tight box *around* figure permitting user overrides
        left, right, bottom, top, wspace, hspace = self._gridspecpars
        left = left - bbox.xmin + pad
        right = right - bbox.ymin + pad
        bottom = bottom - (bbox_orig.xmax - bbox.xmax) + pad
        top = top - (bbox_orig.ymax - bbox.ymax) + pad

        # Get new subplot spacings, axes panel spacing, figure panel spacing
        spaces = []
        for (w, x, y, nacross, ispace) in zip(
            'wh', 'xy', 'yx', (nrows, ncols), (wspace, hspace)
        ):
            # Determine which rows and columns correspond to panels
            panels = getattr(self, '_' + w + 'panels')
            jspace = [*ispace]
            ralong = np.array([ax._range_gridspec(x) for ax in axs])
            racross = np.array([ax._range_gridspec(y) for ax in axs])
            for i, space in enumerate(ispace):
                # Figure out whether this is a normal space, or a
                # panel stack space/axes panel space
                pad = axpad
                if (panels[i] in ('l', 't')
                        and panels[i + 1] in ('l', 't', '')
                        or panels[i] in ('', 'r', 'b')
                        and panels[i + 1] in ('r', 'b')
                        or panels[i] == 'f' and panels[i + 1] == 'f'):
                    pad = panelpad
                # Find axes that abutt aginst this space on each row
                groups = []
                # i.e. right/bottom edge abutts against this space
                filt1 = ralong[:, 1] == i
                # i.e. left/top edge abutts against this space
                filt2 = ralong[:, 0] == i + 1
                for j in range(nacross):  # e.g. each row
                    # Get indices
                    filt = (racross[:, 0] <= j) & (j <= racross[:, 1])
                    if sum(filt) < 2:  # no interface here
                        continue
                    idx1, = np.where(filt & filt1)
                    idx2, = np.where(filt & filt2)
                    if idx1.size > 1 or idx2.size > 2:
                        _warn_proplot('This should never happen.')
                        continue
                    elif not idx1.size or not idx2.size:
                        continue
                    idx1, idx2 = idx1[0], idx2[0]
                    # Put these axes into unique groups. Store groups as
                    # (left axes, right axes) or (bottom axes, top axes) pairs.
                    ax1, ax2 = axs[idx1], axs[idx2]
                    if x != 'x':  # order bottom-to-top
                        ax1, ax2 = ax2, ax1
                    newgroup = True
                    for (group1, group2) in groups:
                        if ax1 in group1 or ax2 in group2:
                            newgroup = False
                            group1.add(ax1)
                            group2.add(ax2)
                            break
                    if newgroup:
                        groups.append([{ax1}, {ax2}])  # form new group
                # Get spaces
                # Layout is lspace, lspaces[0], rspaces[0], wspace, ...
                # so panels spaces are located where i % 3 is 1 or 2
                jspaces = []
                for (group1, group2) in groups:
                    x1 = max(ax._range_tightbbox(x)[1] for ax in group1)
                    x2 = min(ax._range_tightbbox(x)[0] for ax in group2)
                    jspaces.append((x2 - x1) / self.dpi)
                if jspaces:
                    space = max(0, space - min(jspaces) + pad)
                jspace[i] = space
            spaces.append(jspace)

        # Update gridspec params list
        # NOTE: This is where users can override calculated tight bounds
        self._fill_gridspecpars(left, right, bottom, top, *spaces)
        self._update_gridspec()

    def _align_axislabels(self, b=True):
        """Align spanning *x* and *y* axis labels, accounting for figure
        margins and axes and figure panels."""
        # TODO: Ensure this is robust to complex panels and shared axes.
        # NOTE: Aligned labels have to be turned off before
        # _adjust_tight_layout call, so this cannot be inside Axes draw
        tracker = set()
        grpx = getattr(self, '_align_xlabel_grp', None)
        grpy = getattr(self, '_align_ylabel_grp', None)
        spanx, spany = self._spanx, self._spany
        alignx, aligny = self._alignx, self._aligny
        if ((spanx or alignx) and grpx) or ((spany or aligny) and grpy):
            _warn_proplot(
                'Aligning *x* and *y* axis labels requires '
                'matplotlib >=3.1.0')
            return
        for ax in self._mainaxes:
            for x, axis, span, align, grp in zip(
                    'xy', (ax.xaxis, ax.yaxis), (spanx, spany),
                    (alignx, aligny), (grpx, grpy)):
                # Settings
                if (not span and not align) or not isinstance(
                        ax, axes.XYAxes) or axis in tracker:
                    continue
                # top or bottom, left or right
                s = axis.get_label_position()[0]
                if s not in 'bl':
                    continue
                axs = ax._get_side_axes(s)
                for _ in range(2):
                    axs = [getattr(ax, '_share' + x) or ax for ax in axs]

                # Adjust axis label offsets
                axises = [getattr(ax, x + 'axis') for ax in axs]
                tracker.update(axises)
                if span or align:
                    if grp is not None:
                        for ax in axs[1:]:
                            # copied from source code, add to grouper
                            grp.join(axs[0], ax)
                    elif align:
                        _warn_proplot(
                            f'Aligning *x* and *y* axis labels required '
                            f'matplotlib >=3.1.0'
                        )
                if not span:
                    continue

                # Adjust axis label centering
                c, spanax = self._get_align_coord(s, axs)
                spanaxis = getattr(spanax, x + 'axis')
                spanlabel = spanaxis.label
                if not hasattr(spanlabel, '_orig_transform'):
                    spanlabel._orig_transform = spanlabel.get_transform()
                    spanlabel._orig_position = spanlabel.get_position()
                if not b:  # toggle off, done before tight layout
                    spanlabel.set_transform(spanlabel._orig_transform)
                    spanlabel.set_position(spanlabel._orig_position)
                    for axis in axises:
                        axis.label.set_visible(True)
                else:  # toggle on, done after tight layout
                    if x == 'x':
                        position = (c, 1)
                        transform = mtransforms.blended_transform_factory(
                            self.transFigure, mtransforms.IdentityTransform())
                    else:
                        position = (1, c)
                        transform = mtransforms.blended_transform_factory(
                            mtransforms.IdentityTransform(), self.transFigure)
                    for axis in axises:
                        axis.label.set_visible((axis is spanaxis))
                    spanlabel.update({
                        'position': position, 'transform': transform
                    })

    def _align_labels(self, renderer):
        """Adjust the position of row and column labels, and align figure super
        title accounting for figure margins and axes and figure panels."""
        # Offset using tight bounding boxes
        # TODO: Super labels fail with popup backend!! Fix this
        # NOTE: Must use get_tightbbox so (1) this will work if tight layout
        # mode if off and (2) actually need *two* tight bounding boxes when
        # labels are present: 1 not including the labels, used to position
        # them, and 1 including the labels, used to determine figure borders
        suptitle = self._suptitle
        suptitle_on = suptitle.get_text().strip()
        width, height = self.get_size_inches()
        for s in 'lrbt':
            # Get axes and offset the label to relevant panel
            x = ('x' if s in 'lr' else 'y')
            axs = self._get_align_axes(s)
            axs = [ax._reassign_suplabel(s) for ax in axs]
            labels = [getattr(ax, '_' + s + 'label') for ax in axs]
            coords = [None] * len(axs)
            if s == 't' and suptitle_on:
                supaxs = axs

            # Position labels
            # TODO: No more _hidelabels here! Must determine positions
            # with EdgeStack instead of with axes tightbbox algorithm!
            for i, (ax, label) in enumerate(zip(axs, labels)):
                label_on = label.get_text().strip()
                if not label_on:
                    continue
                # Get coord from tight bounding box
                # Include twin axes and panels along the same side
                extra = ('bt' if s in 'lr' else 'lr')
                icoords = []
                for iax in ax._iter_panels(extra):
                    bbox = iax.get_tightbbox(renderer)
                    if s == 'l':
                        jcoords = (bbox.xmin, 0)
                    elif s == 'r':
                        jcoords = (bbox.xmax, 0)
                    elif s == 't':
                        jcoords = (0, bbox.ymax)
                    else:
                        jcoords = (0, bbox.ymin)
                    c = self.transFigure.inverted().transform(jcoords)
                    c = (c[0] if s in 'lr' else c[1])
                    icoords.append(c)
                # Offset, and offset a bit extra for left/right labels
                # See:
                # https://matplotlib.org/api/text_api.html#matplotlib.text.Text.set_linespacing
                fontsize = label.get_fontsize()
                if s in 'lr':
                    scale1, scale2 = 0.6, width
                else:
                    scale1, scale2 = 0.3, height
                if s in 'lb':
                    coords[i] = min(icoords) - (
                        scale1 * fontsize / 72) / scale2
                else:
                    coords[i] = max(icoords) + (
                        scale1 * fontsize / 72) / scale2
            # Assign coords
            coords = [i for i in coords if i is not None]
            if coords:
                if s in 'lb':
                    c = min(coords)
                else:
                    c = max(coords)
                for label in labels:
                    label.update({x: c})

        # Update super title position
        # If no axes on the top row are visible, do not try to align!
        if suptitle_on and supaxs:
            ys = []
            for ax in supaxs:
                bbox = ax.get_tightbbox(renderer)
                _, y = self.transFigure.inverted().transform((0, bbox.ymax))
                ys.append(y)
            x, _ = self._get_align_coord('t', supaxs)
            y = max(ys) + (0.3 * suptitle.get_fontsize() / 72) / height
            kw = {'x': x, 'y': y, 'ha': 'center', 'va': 'bottom',
                  'transform': self.transFigure}
            suptitle.update(kw)

    @property
    def figure(self):
        """The `Figure` instance associated with this geometry configuration.
        This cannot be modified."""
        return self._figure


class Figure(mfigure.Figure):
    """The `~matplotlib.figure.Figure` class returned by `subplots`. At
    draw-time, an improved tight layout algorithm is employed, and
    the space around the figure edge, between subplots, and between
    panels is changed to accommodate subplot content. Figure dimensions
    may be automatically scaled to preserve subplot aspect ratios."""
    @docstring.dedent_interpd
    def __init__(self,
                 figsize=None, width=None, height=None, journal=None,
                 axwidth=None, axheight=None, aspect=1,
                 tight=None, pad=None, axpad=None, panelpad=None,
                 left=None, right=None, bottom=None, top=None,
                 wspace=None, hspace=None,
                 share=None, sharex=None, sharey=None,
                 span=None, spanx=None, spany=None,
                 align=None, alignx=None, aligny=None,
                 includepanels=False, autoformat=True, ref=1,
                 fallback_to_cm=False,
                 **kwargs):
        """
        Parameters
        ----------
        %(figure_doc)s
        """
        # Initialize first
        self._is_preprocessing = False
        self._is_resizing = False
        tight_layout = kwargs.pop('tight_layout', None)
        constrained_layout = kwargs.pop('constrained_layout', None)
        if tight_layout or constrained_layout:
            _warn_proplot(
                f'Ignoring tight_layout={tight_layout} and '
                f'contrained_layout={constrained_layout}. ProPlot uses '
                'its own tight layout algorithm, activated by default or '
                'with tight=True.')
        super().__init__(**kwargs)

        # Axes sharing and spanning settings
        sharex = _notNone(sharex, share, rc['share'])
        sharey = _notNone(sharey, share, rc['share'])
        spanx = _notNone(spanx, span, 0 if sharex == 0 else None, rc['span'])
        spany = _notNone(spany, span, 0 if sharey == 0 else None, rc['span'])
        if spanx and (alignx or align):
            _warn_proplot(f'"alignx" has no effect when spanx=True.')
        if spany and (aligny or align):
            _warn_proplot(f'"aligny" has no effect when spany=True.')
        alignx = _notNone(alignx, align, rc['align'])
        aligny = _notNone(aligny, align, rc['align'])
        self.set_alignx(alignx)
        self.set_aligny(aligny)
        self.set_sharex(sharex)
        self.set_sharey(sharey)
        self.set_spanx(spanx)
        self.set_spany(spany)

        # Issue warnings for conflicting dimension specifications
        if journal is not None:
            names = ('axwidth', 'axheight', 'width', 'height')
            values = (axwidth, axheight, width, height)
            figsize = _journal_figsize(journal)
            spec = f'journal={journal!r}'
            width, height = figsize
        elif figsize is not None:
            names = ('axwidth', 'axheight', 'width', 'height')
            values = (axwidth, axheight, width, height)
            spec = f'figsize={figsize!r}'
            width, height = figsize
        elif width is not None or height is not None:
            names = ('axwidth', 'axheight')
            values = (axwidth, axheight)
            spec = []
            if width is not None:
                spec.append(f'width={width!r}')
            if height is not None:
                spec.append(f'height={height!r}')
            spec = ', '.join(spec)
        for name, value in zip(names, values):
            if value is not None:
                _warn_proplot(
                    f'You specified both {spec} and {name}={value!r}. '
                    f'Ignoring {name!r}.')

        # Various constants and hidden settings
        # self._gridspecpars = (None,) * 6
        # self._gridspecpars_user = (
        #   units(left), units(bottom), units(right), units(top),
        #   units(wspace), units(hspace))
        # self._dimensions = (units(width), units(height),
        #   units(axwidth), units(axheight), aspect)
        if np.iterable(aspect):
            aspect = aspect[0] / aspect[1]
        self._geometryconfig = GeometrySolver(
            width, height, axwidth, axheight, aspect)
        self._gridspecpars = (
            units(left),
            units(bottom),
            units(right),
            units(top),
            units(wspace),
            units(hspace))
        if any(np.iterable(space) for space in self._gridspecpars_user):
            raise ValueError(
                'Invalid spacing parameter. '
                'Must be scalar when passed to Figure().')
        self._pad = units(_notNone(pad, rc['subplots.pad']))
        self._axpad = units(_notNone(axpad, rc['subplots.axpad']))
        self._panelpad = units(_notNone(panelpad, rc['subplots.panelpad']))
        self._auto_format = autoformat
        self._auto_tight_layout = _notNone(tight, rc['tight'])
        self._fallback_to_cm = fallback_to_cm
        self._include_panels = includepanels
        self._mainaxes = []
        self._bpanels = []
        self._tpanels = []
        self._lpanels = []
        self._rpanels = []
        self._gridspec = None
        self._barray = None
        self._tarray = None
        self._larray = None
        self._rarray = None
        self._wpanels = None
        self._hpanels = None
        self.ref = ref
        self.suptitle('')  # add _suptitle attribute

    def _context_resizing(self):
        """Ensure backend calls to `~matplotlib.figure.Figure.set_size_inches`
        during pre-processing are not interpreted as *manual* resizing."""
        return _setstate(self, _is_resizing=True)

    def _context_preprocessing(self):
        """Prevent re-running pre-processing steps due to draws triggered
        by figure resizes during pre-processing."""
        return _setstate(self, _is_preprocessing=True)

    @_counter
    def _add_axes_panel(self, ax, side, filled=False, **kwargs):
        """Add axes panels. This powers `~proplot.axes.panel_axes`."""
        # Interpret args
        # NOTE: Axis sharing not implemented for figure panels, 99% of the
        # time this is just used as construct for adding global colorbars and
        # legends, really not worth implementing axis sharing
        s = side[0]
        if s not in 'lrbt':
            raise ValueError(f'Invalid side {side!r}.')
        if not self._gridspec:  # needed for wpanels, hpanels, etc.
            raise RuntimeError(f'Gridspec is not set.')
        ax = ax._panel_parent or ax  # redirect to main axes
        side = SIDE_TRANSLATE[s]
        share, width, space, space_orig = _get_panelargs(
            s, filled=filled, figure=False, **kwargs)

        # Get gridspec and subplotspec indices
        ss = ax.get_subplotspec()
        nrows, ncols, row1, row2, col1, col2 = ss.get_rows_columns()
        pgrid = getattr(ax, '_' + s + 'panels')
        offset = (len(pgrid) * bool(pgrid)) + 1
        if s in 'lr':
            iratio = (col1 - offset if s == 'l' else col2 + offset)
            idx1 = slice(row1, row2 + 1)
            idx2 = iratio
        else:
            iratio = (row1 - offset if s == 't' else row2 + offset)
            idx1 = iratio
            idx2 = slice(col1, col2 + 1)
        gridspec_prev = self._gridspec
        gs = self._insert_row_column(side, iratio,
                                     width, space, space_orig, figure=False,
                                     )
        if gs is not gridspec_prev:
            if s == 't':
                idx1 += 1
            elif s == 'l':
                idx2 += 1

        # Draw and setup panel
        pax = self.add_subplot(gs[idx1, idx2],
                               main=False, projection='cartesian')
        getattr(ax, '_' + s + 'panels').append(pax)
        pax._panel_side = side
        pax._panel_share = share
        pax._panel_parent = ax
        if not filled:  # axis sharing and setup
            ax._share_setup()
            axis = (pax.yaxis if side in ('left', 'right') else pax.xaxis)
            # sets tick and tick label positions intelligently
            getattr(axis, 'tick_' + side)()
            axis.set_label_position(side)
        return pax

    def _add_figure_panel(
        self, side,
        span=None, row=None, col=None, rows=None, cols=None,
        **kwargs
    ):
        """Add figure panels. This powers `Figure.colorbar` and
        `Figure.legend`."""
        # Interpret args and enforce sensible keyword args
        s = side[0]
        if s not in 'lrbt':
            raise ValueError(f'Invalid side {side!r}.')
        if not self._gridspec:  # needed for wpanels, hpanels, etc.
            raise RuntimeError(f'Gridspec is not set.')
        side = SIDE_TRANSLATE[s]
        _, width, space, space_orig = _get_panelargs(
            s, filled=True, figure=True, **kwargs)
        if s in 'lr':
            for key, value in (('col', col), ('cols', cols)):
                if value is not None:
                    raise ValueError(
                        f'Invalid keyword arg {key!r} '
                        f'for figure panel on side {side!r}.')
            span = _notNone(
                span, row, rows, None, names=('span', 'row', 'rows'))
        else:
            for key, value in (('row', row), ('rows', rows)):
                if value is not None:
                    raise ValueError(
                        f'Invalid keyword arg {key!r} '
                        f'for figure panel on side {side!r}.')
            span = _notNone(
                span, col, cols, None, names=('span', 'col', 'cols'))

        # Get props
        array = getattr(self, '_' + s + 'array')
        if s in 'lr':
            panels, nacross = self._wpanels, self._ncols
        else:
            panels, nacross = self._hpanels, self._nrows
        npanels, nalong = array.shape

        # Check span array
        span = _notNone(span, (1, nalong))
        if not np.iterable(span) or len(span) == 1:
            span = 2 * np.atleast_1d(span).tolist()
        if len(span) != 2:
            raise ValueError(f'Invalid span {span!r}.')
        if span[0] < 1 or span[1] > nalong:
            raise ValueError(
                f'Invalid coordinates in span={span!r}. '
                f'Coordinates must satisfy 1 <= c <= {nalong}.')
        start, stop = span[0] - 1, span[1]  # zero-indexed

        # See if there is room for panel in current figure panels
        # The 'array' is an array of boolean values, where each row corresponds
        # to another figure panel, moving toward the outside, and boolean
        # True indicates the slot has been filled
        iratio = (-1 if s in 'lt' else nacross)  # default vals
        for i in range(npanels):
            if not any(array[i, start:stop]):
                array[i, start:stop] = True
                if s in 'lt':  # descending array moves us closer to 0
                    # npanels=1, i=0 --> iratio=0
                    # npanels=2, i=0 --> iratio=1
                    # npanels=2, i=1 --> iratio=0
                    iratio = npanels - 1 - i
                else:  # descending array moves us closer to nacross-1
                    # npanels=1, i=0 --> iratio=nacross-1
                    # npanels=2, i=0 --> iratio=nacross-2
                    # npanels=2, i=1 --> iratio=nacross-1
                    iratio = nacross - (npanels - i)
                break
        if iratio in (-1, nacross):  # add to array
            iarray = np.zeros((1, nalong), dtype=bool)
            iarray[0, start:stop] = True
            array = np.concatenate((array, iarray), axis=0)
            setattr(self, '_' + s + 'array', array)

        # Get gridspec and subplotspec indices
        idxs, = np.where(np.array(panels) == '')
        if len(idxs) != nalong:
            raise RuntimeError('Wut?')
        if s in 'lr':
            idx1 = slice(idxs[start], idxs[stop - 1] + 1)
            idx2 = max(iratio, 0)
        else:
            idx1 = max(iratio, 0)
            idx2 = slice(idxs[start], idxs[stop - 1] + 1)
        gridspec = self._insert_row_column(
            side, iratio, width, space, space_orig, figure=True)

        # Draw and setup panel
        pax = self.add_subplot(gridspec[idx1, idx2],
                               main=False, projection='cartesian')
        getattr(self, '_' + s + 'panels').append(pax)
        pax._panel_side = side
        pax._panel_share = False
        pax._panel_parent = None
        return pax

    def _get_align_coord(self, side, axs):
        """Return the figure coordinate for spanning labels and super titles.
        """
        # Get position in figure relative coordinates
        s = side[0]
        x = ('y' if s in 'lr' else 'x')
        extra = ('tb' if s in 'lr' else 'lr')
        if self._include_panels:
            axs = [iax for ax in axs for iax in ax._iter_panels(extra)]
        ranges = np.array([ax._range_gridspec(x) for ax in axs])
        min_, max_ = ranges[:, 0].min(), ranges[:, 1].max()
        axlo = axs[np.where(ranges[:, 0] == min_)[0][0]]
        axhi = axs[np.where(ranges[:, 1] == max_)[0][0]]
        lobox = axlo.get_subplotspec().get_position(self)
        hibox = axhi.get_subplotspec().get_position(self)
        if x == 'x':
            pos = (lobox.x0 + hibox.x1) / 2
        else:
            # 'lo' is actually on top, highest up in gridspec
            pos = (lobox.y1 + hibox.y0) / 2
        # Return axis suitable for spanning position
        spanax = axs[(np.argmin(ranges[:, 0]) + np.argmax(ranges[:, 1])) // 2]
        spanax = spanax._panel_parent or spanax
        return pos, spanax

    def _get_align_axes(self, side):
        """Return the main axes along the left, right, bottom, or top sides
        of the figure."""
        # Initial stuff
        s = side[0]
        idx = (0 if s in 'lt' else 1)
        if s in 'lr':
            x, y = 'x', 'y'
        else:
            x, y = 'y', 'x'
        # Get edge index
        axs = self._mainaxes
        if not axs:
            return []
        ranges = np.array([ax._range_gridspec(x) for ax in axs])
        min_, max_ = ranges[:, 0].min(), ranges[:, 1].max()
        edge = (min_ if s in 'lt' else max_)
        # Return axes on edge sorted by order of appearance
        axs = [ax for ax in self._mainaxes if ax._range_gridspec(x)[
            idx] == edge]
        ord = [ax._range_gridspec(y)[0] for ax in axs]
        return [ax for _, ax in sorted(zip(ord, axs)) if ax.get_visible()]

    def _insert_row_column(self, side, idx,
                           ratio, space, space_orig, figure=False,
                           ):
        """"Overwrite" the main figure gridspec to make room for a panel. The
        `side` is the panel side, the `idx` is the slot the panel will occupy,
        and the remaining args are the panel widths and spacings."""
        # # Constants and stuff
        # # TODO: This is completely broken, must fix
        # # Insert spaces to the left of right panels or to the right of
        # # left panels. And note that since .insert() pushes everything in
        # # that column to the right, actually must insert 1 slot farther to
        # # the right when inserting left panels/spaces
        # s = side[0]
        # if s not in 'lrbt':
        #     raise ValueError(f'Invalid side {side}.')
        # idx_space = idx - 1*bool(s in 'br')
        # idx_offset = 1*bool(s in 'tl')
        # if s in 'lr':
        #     sidx, ridx, pidx, ncols = -6, -4, -2, 'ncols'
        # else:
        #     sidx, ridx, pidx, ncols = -5, -3, -1, 'nrows'
        #
        # # Load arrays and test if we need to insert
        # gridspecpars, gridspecpars_user = self._fill_gridspecpars()
        # ratios = gridspecpars[ridx]
        # panels = gridspecpars[pidx]
        # # space = gridspecpars[sidx]
        # # space_user = gridspecpars_user[sidx]
        # # Test if panel slot already exists
        # slot_name = ('f' if figure else s)
        # slot_new = (idx in (-1, len(panels)) or panels[idx] == slot_name)
        # if slot_new: # already exists!
        #     idx += idx_offset
        #     idx_space += idx_offset
        #     setattr(self, '_' + ncols, getattr(self, '_' + ncols) + 1)
        #     spaces_orig.insert(idx_space, space_orig)
        #     spaces.insert(idx_space, space)
        #     ratios.insert(idx, ratio)
        #     panels.insert(idx, slot_name)
        # else:
        #     if spaces_orig[idx_space] is None:
        #         spaces_orig[idx_space] = units(space_orig)
        #     spaces[idx_space] = _notNone(spaces_orig[idx_space], space)
        #
        # # Update geometry
        # if slot_new:
        #     self._gridspec = GridSpec(nrows, ncols)
        #     self._gridspec.remove_figure(self)
        # gs = self._update_gridspec() # also sets self._gridspec
        #
        # # Reassign subplotspecs to all axes and update positions
        # # May seem inefficient but it literally just assigns a hidden,
        # # attribute, and the creation time for subpltospecs is tiny
        # if slot_new:
        #     axs = [
        #         iax for ax in self._iter_axes() for iax
        #         in (ax, *ax.child_axes)]
        #     for ax in axs:
        #         # Get old index
        #         # NOTE: Endpoints are inclusive, not exclusive!
        #         if not hasattr(ax, 'get_subplotspec'):
        #             continue
        #         if s in 'lr':
        #             inserts = (None, None, idx, idx)
        #         else:
        #             inserts = (idx, idx, None, None)
        #         ss = ax.get_subplotspec()
        #         igs = ss.get_gridspec()
        #         tss = ss.get_topmost_subplotspec()
        #         # Apply new subplotspec!
        #         nrows, ncols, *coords = tss.get_rows_columns()
        #         for i in range(4):
        #             if inserts[i] is not None and coords[i] >= inserts[i]:
        #                 coords[i] += 1
        #         row1, row2, col1, col2 = coords
        #         ssnew = gs[row1:row2+1, col1:col2+1]
        #         if tss is ss:
        #             ax.set_subplotspec(ssnew)
        #         elif tss is igs._subplot_spec:
        #             igs._subplot_spec = ssnew
        #         else:
        #             raise RuntimeError(
        #                 f'Found unexpected GridSpecFromSubplotSpec nesting.'
        #             )
        #         # Update parent or child position
        #         ax.update_params()
        #         ax.set_position(ax.figbox)
        # return gs, slot_new

    def _iter_axes(self):
        """Return a list of all axes and panels in the figure belonging to the
        `~proplot.axes.Axes` class, excluding inset and twin axes."""
        axs = []
        for ax in (*self._mainaxes, *self._lpanels, *self._rpanels,
                   *self._bpanels, *self._tpanels):
            if not ax or not ax.get_visible():
                continue
            axs.append(ax)
        for ax in axs:
            for s in 'lrbt':
                for iax in getattr(ax, '_' + s + 'panels'):
                    if not iax or not iax.get_visible():
                        continue
                    axs.append(iax)
        return axs

    def _update_axislabels(self, axis=None, **kwargs):
        """Apply axis labels to the relevant shared axis. If spanning
        labels are toggled, keep the labels synced for all subplots in the
        same row or column. Label positions will be adjusted at draw-time
        with _align_axislabels."""
        x = axis.axis_name
        if x not in 'xy':
            return
        # Update label on this axes
        axis.label.update(kwargs)
        kwargs.pop('color', None)

        # Defer to parent (main) axes if possible, then get the axes
        # shared by that parent
        ax = axis.axes
        ax = ax._panel_parent or ax
        ax = getattr(ax, '_share' + x) or ax

        # Apply to spanning axes and their panels
        axs = [ax]
        if getattr(self, '_span' + x):
            s = axis.get_label_position()[0]
            if s in 'lb':
                axs = ax._get_side_axes(s)
        for ax in axs:
            getattr(ax, x + 'axis').label.update(kwargs)  # apply to main axes
            pax = getattr(ax, '_share' + x)
            if pax is not None:  # apply to panel?
                getattr(pax, x + 'axis').label.update(kwargs)

    def _get_renderer(self):
        """Get a renderer at all costs, even if it means generating a brand
        new one! Used for updating the figure bounding box when it is accessed
        and calculating centered-row legend bounding boxes. This is copied
        from tight_layout.py in matplotlib."""
        if self._cachedRenderer:
            renderer = self._cachedRenderer
        else:
            canvas = self.canvas
            if canvas and hasattr(canvas, 'get_renderer'):
                renderer = canvas.get_renderer()
            else:
                from matplotlib.backends.backend_agg import FigureCanvasAgg
                canvas = FigureCanvasAgg(self)
                renderer = canvas.get_renderer()
        return renderer

    def _update_figtitle(self, title, **kwargs):
        """Assign the figure "super title" and update settings."""
        if title is not None and self._suptitle.get_text() != title:
            self._suptitle.set_text(title)
        if kwargs:
            self._suptitle.update(kwargs)

    def _update_labels(self, ax, side, labels, **kwargs):
        """Assign side labels and updates label settings. The labels are
        aligned down the line by geometry_configurator."""
        s = side[0]
        if s not in 'lrbt':
            raise ValueError(f'Invalid label side {side!r}.')

        # Get main axes on the edge
        axs = self._get_align_axes(s)
        if not axs:
            return  # occurs if called while adding axes

        # Update label text for axes on the edge
        if labels is None or isinstance(labels, str):  # common during testing
            labels = [labels] * len(axs)
        if len(labels) != len(axs):
            raise ValueError(
                f'Got {len(labels)} {s}labels, but there are {len(axs)} axes '
                'along that side.'
            )
        for ax, label in zip(axs, labels):
            obj = getattr(ax, '_' + s + 'label')
            if label is not None and obj.get_text() != label:
                obj.set_text(label)
            if kwargs:
                obj.update(kwargs)

    def add_gridspec(self, *args, **kwargs):
        """This docstring is replaced below."""
        return self.set_gridspec(*args, **kwargs)

    def add_subplot(self, *args,
                    proj=None, projection=None, basemap=False,
                    proj_kw=None, projection_kw=None, main=True, number=None,
                    sharex=None, sharey=None,
                    **kwargs):
        """
        Add a subplot to the figure.

        Parameters
        ----------
        *args
            There are three options here. See the matplotlib
            `~matplotlib.figure.add_subplot` documentation for details.

            * A `SubplotSpec` instance. Must be a child of the "main"
              gridspec, and must be a ProPlot `SubplotSpec` instead of a native
              matplotlib `~matplotlib.gridspec.SubplotSpec`.
            * A 3-digit integer, e.g. ``121``. Geometry must be equivalent to
              or divide the "main" gridspec geometry.
            * A tuple indicating (nrows, ncols, index). Geometry must be
              equivalent to or divide the "main" gridspec geometry.
        proj, projection : str, `~mpl_toolkits.basemap.Basemap`, or `~cartopy.crs.CRS`, optional
            A registered matplotlib projection name, a basemap or cartopy
            map projection name, a `~mpl_toolkits.basemap.Basemap` instance, or
            a `~cartpoy.crs.CRS` instance. Passed to `~proplot.projs.Proj`. See
            `~proplot.projs.Proj` for a table of map projection names.
        proj_kw, projection_kw : dict-like, optional
            Dictionary of keyword args for the projection class. Passed to
            `~proplot.projs.Proj`.
        main : bool, optional
            Used internally. Indicates whether this is a "main axes" rather
            than a twin, panel, or inset axes. Default is ``True``.
        number : int, optional
            The subplot number, used for a-b-c labeling. See `~Axes.format`
            for details. Note the first axes is ``1``, not ``0``. Ignored if
            `main` is ``False``.

        Other parameters
        ----------------
        **kwargs
            Passed to `~matplotlib.figure.Figure.add_subplot`. This can also
            include axes properties.
        sharex, sharey
            Ignored. ProPlot toggles axes sharing for the entire figure and
            calculates which axes should be shared based on their gridspec
            positions. See `Figure` for details.
        """  # noqa
        # Copied from matplotlib add_subplot
        if not len(args):
            args = (1, 1, 1)
        if len(args) == 1 and isinstance(args[0], Integral):
            if not 100 <= args[0] <= 999:
                raise ValueError(
                    'Integer subplot specification must be a '
                    'three-digit number, not {args[0]!r}.')
            args = tuple(map(int, str(args[0])))
        if sharex is not None:
            _warn_proplot(
                f'Ignoring sharex={sharex!r}. To toggle axes sharing, '
                'just pass sharex=num to figure() or subplots().')
        if sharey is not None:
            _warn_proplot(
                f'Ignoring sharey={sharey!r}. To toggle axes sharing, '
                'just pass sharey=num to figure() or subplots().')

        # Copied from SubplotBase __init__
        # Interpret positional args
        gs = self._gridspec
        ss = None
        if len(args) == 1:
            if isinstance(args[0], SubplotSpec):
                ss = args[0]
            elif isinstance(args[0], mgridspec.SubplotSpec):
                raise ValueError(
                    f'Invalid subplotspec {args[0]!r}. '
                    'Figure.add_subplot() only accepts SubplotSpecs generated '
                    'by the ProPlot GridSpec class.')
            else:
                try:
                    s = str(int(args[0]))
                    nrows, ncols, num = map(int, s)
                except ValueError:
                    raise ValueError(
                        f'Single argument to subplot must be a 3-digit '
                        'integer, not {args[0]!r}.')
        elif len(args) == 3:
            nrows, ncols, num = args
        else:
            raise ValueError(f'Illegal argument(s) to add_subplot: {args!r}')

        # Initialize gridspec and subplotspec
        # Also enforce constant geometry
        if ss is None:
            nrows, ncols = int(nrows), int(ncols)
            if isinstance(num, tuple) and len(num) == 2:
                num = [int(n) for n in num]
            else:
                if num < 1 or num > nrows * ncols:
                    raise ValueError(
                        f'num must be 1 <= num <= {nrows*ncols}, not {num}')
            if not isinstance(num, tuple):
                num = (num, num)
            if gs is None:
                self._update_gridspec(nrows=nrows, ncols=ncols)
                gs = self._gridspec
            elif (nrows, ncols) != gs.get_geometry():
                raise ValueError(
                    f'Input arguments {args!r} conflict with existing '
                    'gridspec geometry of {nrows} rows, {ncols} columns.')
            ss = gs[(num[0] - 1):num[1]]
        else:
            if gs is None:
                nrows, ncols, *_ = ss.get_geometry()
                gs = ss.get_gridspec()
                self._update_gridspec(nrows=nrows, ncols=ncols)
            elif ss.get_gridspec() is not gs:  # covers geometry discrepancies
                raise ValueError(
                    f'Invalid subplotspec {args[0]!r}. '
                    'Figure.add_subplot() only accepts SubplotSpec objects '
                    'whose parent is the main gridspec.')
        gs.add_figure(self)

        # Impose projection
        # TODO: Have Proj return all unused keyword args, with a
        # map_projection = obj entry, and maybe hide the Proj constructor as
        # an argument processing utility?
        proj = _notNone(
            proj, projection, 'cartesian',
            names=('proj', 'projection')
        )
        proj_kw = _notNone(
            proj_kw, projection_kw, {},
            names=('proj_kw', 'projection_kw')
        )
        if proj not in ('cartesian', 'polar'):
            map_projection = projs.Proj(proj, basemap=basemap, **proj_kw)
            if 'map_projection' in kwargs:
                _warn_proplot(
                    f'Ignoring input "map_projection" '
                    f'{kwargs["map_projection"]!r}.'
                )
            kwargs['map_projection'] = map_projection
            proj = 'basemap' if basemap else 'cartopy'

        # Return subplot
        ax = super().add_subplot(ss, projection=proj, number=number, **kwargs)
        if main:
            ax.number = _notNone(number, len(self._mainaxes) + 1)
            self._mainaxes.append(ax)
        return ax

    def colorbar(
        self, *args,
        loc='r', width=None, space=None,
        row=None, col=None, rows=None, cols=None, span=None,
        **kwargs
    ):
        """
        Draw a colorbar along the left, right, bottom, or top side
        of the figure, centered between the leftmost and rightmost (or
        topmost and bottommost) main axes.

        Parameters
        ----------
        loc : str, optional
            The colorbar location. Valid location keys are as follows.

            ===========  =====================
            Location     Valid keys
            ===========  =====================
            left edge    ``'l'``, ``'left'``
            right edge   ``'r'``, ``'right'``
            bottom edge  ``'b'``, ``'bottom'``
            top edge     ``'t'``, ``'top'``
            ===========  =====================

        row, rows : optional
            Aliases for `span` for panels on the left or right side.
        col, cols : optional
            Aliases for `span` for panels on the top or bottom side.
        span : int or (int, int), optional
            Describes how the colorbar spans rows and columns of subplots.
            For example, ``fig.colorbar(loc='b', col=1)`` draws a colorbar
            beneath the leftmost column of subplots, and
            ``fig.colorbar(loc='b', cols=(1,2))`` draws a colorbar beneath the
            left two columns of subplots. By default, the colorbar will span
            all rows and columns.
        space : float or str, optional
            The space between the main subplot grid and the colorbar, or the
            space between successively stacked colorbars. Units are interpreted
            by `~proplot.utils.units`. By default, this is determined by
            the "tight layout" algorithm, or is :rc:`subplots.panelpad`
            if "tight layout" is off.
        width : float or str, optional
            The colorbar width. Units are interpreted by
            `~proplot.utils.units`. Default is :rc:`colorbar.width`.
        *args, **kwargs
            Passed to `~proplot.axes.Axes.colorbar`.
        """
        ax = kwargs.pop('ax', None)
        cax = kwargs.pop('cax', None)
        # Fill this axes
        if cax is not None:
            return super().colorbar(*args, cax=cax, **kwargs)
        # Generate axes panel
        elif ax is not None:
            return ax.colorbar(*args, space=space, width=width, **kwargs)
        # Generate figure panel
        ax = self._add_figure_panel(
            loc, space=space, width=width, span=span,
            row=row, col=col, rows=rows, cols=cols
        )
        return ax.colorbar(*args, loc='_fill', **kwargs)

    def get_alignx(self):
        """Return the *x* axis label alignment mode."""
        return self._alignx

    def get_aligny(self):
        """Return the *y* axis label alignment mode."""
        return self._aligny

    def get_sharex(self):
        """Return the *x* axis sharing level."""
        return self._sharex

    def get_sharey(self):
        """Return the *y* axis sharing level."""
        return self._sharey

    def get_spanx(self):
        """Return the *x* axis label spanning mode."""
        return self._spanx

    def get_spany(self):
        """Return the *y* axis label spanning mode."""
        return self._spany

    def draw(self, renderer):
        # Certain backends *still* have issues with the tight layout
        # algorithm e.g. due to opening windows in *tabs*. Have not found way
        # to intervene in the FigureCanvas. For this reason we *also* apply
        # the algorithm inside Figure.draw in the same way that matplotlib
        # applies its tight layout algorithm. So far we just do this for Qt*
        # and MacOSX; corrections are generally *small* but notable!
        if not self.get_visible():
            return
        if self._auto_tight and (
            rc['backend'] == 'MacOSX' or rc['backend'][:2] == 'Qt'
        ):
            self._adjust_tight_layout(renderer, resize=False)
            self._align_axislabels(True)  # if spaces changed need to realign
            self._align_labels(renderer)
        return super().draw(renderer)

    def legend(
        self, *args,
        loc='r', width=None, space=None,
        row=None, col=None, rows=None, cols=None, span=None,
        **kwargs
    ):
        """
        Draw a legend along the left, right, bottom, or top side of the
        figure, centered between the leftmost and rightmost (or
        topmost and bottommost) main axes.

        Parameters
        ----------
        loc : str, optional
            The legend location. Valid location keys are as follows.

            ===========  =====================
            Location     Valid keys
            ===========  =====================
            left edge    ``'l'``, ``'left'``
            right edge   ``'r'``, ``'right'``
            bottom edge  ``'b'``, ``'bottom'``
            top edge     ``'t'``, ``'top'``
            ===========  =====================

        row, rows : optional
            Aliases for `span` for panels on the left or right side.
        col, cols : optional
            Aliases for `span` for panels on the top or bottom side.
        span : int or (int, int), optional
            Describes how the legend spans rows and columns of subplots.
            For example, ``fig.legend(loc='b', col=1)`` draws a legend
            beneath the leftmost column of subplots, and
            ``fig.legend(loc='b', cols=(1,2))`` draws a legend beneath the
            left two columns of subplots. By default, the legend will span
            all rows and columns.
        space : float or str, optional
            The space between the main subplot grid and the legend, or the
            space between successively stacked colorbars. Units are interpreted
            by `~proplot.utils.units`. By default, this is adjusted
            automatically in the "tight layout" calculation, or is
            :rc:`subplots.panelpad` if "tight layout" is turned off.
        *args, **kwargs
            Passed to `~proplot.axes.Axes.legend`.
        """
        ax = kwargs.pop('ax', None)
        # Generate axes panel
        if ax is not None:
            return ax.legend(*args, space=space, width=width, **kwargs)
        # Generate figure panel
        ax = self._add_figure_panel(
            loc, space=space, width=width, span=span,
            row=row, col=col, rows=rows, cols=cols
        )
        return ax.legend(*args, loc='_fill', **kwargs)

    def save(self, filename, **kwargs):
        # Alias for `~Figure.savefig` because ``fig.savefig`` is redundant.
        return self.savefig(filename, **kwargs)

    def savefig(self, filename, **kwargs):
        # Automatically expand user the user name. Undocumented because we
        # do not want to overwrite the matplotlib docstring.
        super().savefig(os.path.expanduser(filename), **kwargs)

    def set_canvas(self, canvas):
        # Set the canvas and add monkey patches to the instance-level
        # `~matplotlib.backend_bases.FigureCanvasBase.draw_idle` and
        # `~matplotlib.backend_bases.FigureCanvasBase.print_figure`
        # methods. The latter is called by save() and by the inline backend.
        # See `_canvas_preprocess` for details."""
        # NOTE: Cannot use draw_idle() because it causes complications for qt5
        # backend (wrong figure size). Even though usage is less consistent we
        # *must* use draw() and _draw() instead.
        if hasattr(canvas, '_draw'):
            canvas._draw = _canvas_preprocess(canvas, '_draw')
        else:
            canvas.draw = _canvas_preprocess(canvas, 'draw')
        canvas.print_figure = _canvas_preprocess(canvas, 'print_figure')
        super().set_canvas(canvas)

    def set_size_inches(self, w, h=None, forward=True, auto=False):
        # Set the figure size and, if this is being called manually or from
        # an interactive backend, override the geometry tracker so users can
        # use interactive backends. If figure size is unchaged we *do not*
        # update the geometry tracker (figure backends often do this when
        # the figure is being initialized). See #76. Undocumented because this
        # is only relevant internally.
        # NOTE: Bitmap renderers calculate the figure size in inches from
        # int(Figure.bbox.[width|height]) which rounds to whole pixels. When
        # renderer calls set_size_inches, size may be effectively the same, but
        # slightly changed due to roundoff error! Therefore, always compare to
        # *both* get_size_inches() and the truncated bbox dimensions times dpi.
        if h is None:
            width, height = w
        else:
            width, height = w, h
        if not all(np.isfinite(_) for _ in (width, height)):
            raise ValueError(
                'Figure size must be finite, not ({width}, {height}).'
            )
        width_true, height_true = self.get_size_inches()
        width_trunc = int(self.bbox.width) / self.dpi
        height_trunc = int(self.bbox.height) / self.dpi
        if auto:
            with self._context_resizing():
                super().set_size_inches(width, height, forward=forward)
        else:
            if (  # internal resizing not associated with any draws
                (
                    width not in (width_true, width_trunc)
                    or height not in (height_true, height_trunc)
                )
                and not self._is_resizing
                and not self.canvas._is_idle_drawing  # standard
                and not getattr(self.canvas, '_draw_pending', None)  # pyqt5
            ):
                self._subplots_kw.update(width=width, height=height)
            super().set_size_inches(width, height, forward=forward)

    def set_alignx(self, value):
        """Set the *x* axis label alignment mode."""
        self.stale = True
        self._alignx = bool(value)

    def set_aligny(self, value):
        """Set the *y* axis label alignment mode."""
        self.stale = True
        self._aligny = bool(value)

    def set_gridspec(self, *args, **kwargs):
        """This docstring is replaced below."""
        # Create and apply the gridspec
        if self._gridspec is not None:
            raise RuntimeError(
                'The gridspec has already been declared and multiple '
                'GridSpecs are not allowed. Call '
                'Figure.get_gridspec() to retrieve it.')
        if len(args) == 1 and isinstance(args[0], GridSpec):
            gs = args[0]
        elif len(args) == 1 and isinstance(args[0], mgridspec.GridSpec):
            raise ValueError(
                'The gridspec must be a ProPlot GridSpec. Matplotlib '
                'gridspecs are not allowed.')
        else:
            gs = GridSpec(*args, **kwargs)
        gs.add_figure(self)
        ncols, nrows = gs.get_geometry()
        self._gridspec = gs
        self._geometryconfig._init()
        self.stale = True
        return gs

    def set_sharex(self, value):
        """Set the *x* axis sharing level."""
        value = int(value)
        if value not in range(4):
            raise ValueError(
                'Invalid sharing level sharex={value!r}. '
                'Axis sharing level can be 0 (share nothing), '
                '1 (hide axis labels), '
                '2 (share limits and hide axis labels), or '
                '3 (share limits and hide axis and tick labels).'
            )
        self.stale = True
        self._sharex = value

    def set_sharey(self, value):
        """Set the *y* axis sharing level."""
        value = int(value)
        if value not in range(4):
            raise ValueError(
                'Invalid sharing level sharey={value!r}. '
                'Axis sharing level can be 0 (share nothing), '
                '1 (hide axis labels), '
                '2 (share limits and hide axis labels), or '
                '3 (share limits and hide axis and tick labels).'
            )
        self.stale = True
        self._sharey = value

    def set_spanx(self, value):
        """Set the *x* axis label spanning mode."""
        self.stale = True
        self._spanx = bool(value)

    def set_spany(self, value):
        """Set the *y* axis label spanning mode."""
        self.stale = True
        self._spany = bool(value)

    @property
    def gridspec(self):
        """The single `GridSpec` instance used for all subplots
        in the figure."""
        return self._gridspec

    @property
    def ref(self):
        """The reference axes number. The `axwidth`, `axheight`, and `aspect`
        `subplots` and `figure` arguments are applied to this axes, and aspect
        ratio is conserved for this axes in tight layout adjustment."""
        return self._ref

    @ref.setter
    def ref(self, ref):
        if not isinstance(ref, Integral) or ref < 1:
            raise ValueError(
                f'Invalid axes number {ref!r}. Must be integer >=1.')
        self.stale = True
        self._ref = ref

    # Add documentation
    add_gridspec.__doc__ = _gridspec_doc
    set_gridspec.__doc__ = _gridspec_doc


def _axes_dict(naxs, value, kw=False, default=None):
    """Return a dictionary that looks like ``{1:value1, 2:value2, ...}`` or
    ``{1:{key1:value1, ...}, 2:{key2:value2, ...}, ...}`` for storing
    standardized axes-specific properties or keyword args."""
    # First build up dictionary
    # 1) 'string' or {1:'string1', (2,3):'string2'}
    if not kw:
        if np.iterable(value) and not isinstance(value, (str, dict)):
            value = {num + 1: item for num, item in enumerate(value)}
        elif not isinstance(value, dict):
            value = {range(1, naxs + 1): value}
    # 2) {'prop':value} or {1:{'prop':value1}, (2,3):{'prop':value2}}
    else:
        nested = [isinstance(value, dict) for value in value.values()]
        if not any(nested):  # any([]) == False
            value = {range(1, naxs + 1): value.copy()}
        elif not all(nested):
            raise ValueError(
                'Pass either of dictionary of key value pairs or '
                'a dictionary of dictionaries of key value pairs.'
            )
    # Then *unfurl* keys that contain multiple axes numbers, i.e. are meant
    # to indicate properties for multiple axes at once
    kwargs = {}
    for nums, item in value.items():
        nums = np.atleast_1d(nums)
        for num in nums.flat:
            if not kw:
                kwargs[num] = item
            else:
                kwargs[num] = item.copy()
    # Fill with default values
    for num in range(1, naxs + 1):
        if num not in kwargs:
            if kw:
                kwargs[num] = {}
            else:
                kwargs[num] = default
    # Verify numbers
    if {*range(1, naxs + 1)} != {*kwargs.keys()}:
        raise ValueError(
            f'Have {naxs} axes, but {value!r} has properties for axes '
            + ', '.join(map(repr, sorted(kwargs))) + '.'
        )
    return kwargs


def _journal_figsize(journal):
    """Return the dimensions associated with this journal string."""
    # Get dimensions for figure from common journals.
    value = JOURNAL_SPECS.get(journal, None)
    if value is None:
        raise ValueError(
            f'Unknown journal figure size specifier {journal!r}. Options are: '
            ', '.join(map(repr, JOURNAL_SPECS.keys())) + '.')
    # Return width, and optionally also the height
    width, height = None, None
    try:
        width, height = value
    except (TypeError, ValueError):
        width = value
    return width, height

# TODO: Figure out how to save subplots keyword args!
@docstring.dedent_interpd
def figure(**kwargs):
    """
    Analogous to `matplotlib.pyplot.figure`, create an empty figure meant
    to be filled with axes using `Figure.add_subplot`.

    Parameters
    ----------
    %(figure_doc)s
    **kwargs
        Passed to `Figure`.
    """
    return plt.figure(FigureClass=Figure, **kwargs)


def subplots(
    array=None, ncols=1, nrows=1, ref=1, order='C',
    left=None, right=None, bottom=None, top=None, wspace=None, hspace=None,
    hratios=None, wratios=None, width_ratios=None, height_ratios=None,
    proj=None, projection=None, proj_kw=None, projection_kw=None,
    basemap=False, **kwargs
):
    """
    Create a figure with a single subplot or arbitrary grids of subplots,
    analogous to `matplotlib.pyplot.subplots`. The subplots can be drawn with
    arbitrary projections.

    Parameters
    ----------
    array : 2d array-like of int, optional
        Array specifying complex grid of subplots. Think of
        this array as a "picture" of your figure. For example, the array
        ``[[1, 1], [2, 3]]`` creates one long subplot in the top row, two
        smaller subplots in the bottom row. Integers must range from 1 to the
        number of plots.

        ``0`` indicates an empty space. For example, ``[[1, 1, 1], [2, 0, 3]]``
        creates one long subplot in the top row with two subplots in the bottom
        row separated by a space.
    ncols, nrows : int, optional
        Number of columns, rows. Ignored if `array` is not ``None``.
        Use these arguments for simpler subplot grids.
    order : {'C', 'F'}, optional
        Whether subplots are numbered in column-major (``'C'``) or row-major
        (``'F'``) order. Analogous to `numpy.array` ordering. This controls
        the order axes appear in the `axs` list, and the order of subplot
        a-b-c labeling (see `~proplot.axes.Axes.format`).
    proj, projection : str or dict-like, optional
        The map projection name(s), passed to `~proplot.projs.Proj`. The
        argument is interpreted as follows.

        * If string, this projection is used for all subplots. See
          `~proplot.projs.Proj` for a table of map projection names.
        * If list of strings, these projections are used for each
          subplot in the order specified by `array` or `order`.
        * If dict-like, the keys are integers or tuples of integers
          corresponding to subplot numbers, and the values are strings
          indicating the projection. If a key is not provided, the subplot
          will be `~proplot.axes.CartesianAxes`.

        For example, with ``ncols=4`` and ``proj={2:'merc', (3,4):'cyl'}``,
        the first subplot is a normal axes, the second is a Mercator
        projection, and the third and fourth are cylindrical projections.
    proj_kw, projection_kw : dict-like, optional
        Dictionary of keyword args for the projection class. Passed to
        `~proplot.projs.Proj`. Can be set for specific subplots just like
        `proj`. For example, with ``ncols=2`` and
        ``proj_kw={1:dict(lon_0=0), 2:dict(lon_0=180)}``, the left subplot is
        centered on the prime meridian and the right subplot is centered on
        the international dateline.
    basemap : bool or dict-like, optional
        Whether to use basemap or cartopy for map projections. Default is
        ``False``. Can be set for specific subplots just like `proj`.
        For example, with ``basemap={1:False, 2:True}``, the left subplot is
        a cartopy projection and the right subplot is a basemap projection.

    Other parameters
    ----------------
    %(figure_doc)s
    hratios, wratios, height_ratios, width_ratios
        Passed to `GridSpec`. These describe the ratios between successive
        rows and columns of the subplot grid.

    Returns
    -------
    f : `Figure`
        The figure instance.
    axs : `subplot_grid`
        A special list of axes instances. See `subplot_grid`.
    """  # noqa
    # Build array
    if order not in ('C', 'F'):  # better error message
        raise ValueError(
            f'Invalid order {order!r}. Choose from "C" (row-major, default) '
            f'and "F" (column-major).'
        )
    if array is None:
        array = np.arange(1, nrows * ncols + 1)[..., None]
        array = array.reshape((nrows, ncols), order=order)
    # Standardize array
    try:
        array = np.array(array, dtype=int)  # enforce array type
        if array.ndim == 1:
            # interpret as single row or column
            array = array[None, :] if order == 'C' else array[:, None]
        elif array.ndim != 2:
            raise ValueError(
                'array must be 1-2 dimensional, but got {array.ndim} dims'
            )
        array[array == None] = 0  # use zero for placeholder  # noqa
    except (TypeError, ValueError):
        raise ValueError(
            f'Invalid subplot array {array!r}. '
            'Must be 1d or 2d array of integers.'
        )
    # Get other props
    nums = np.unique(array[array != 0])
    naxs = len(nums)
    if {*nums.flat} != {*range(1, naxs + 1)}:
        raise ValueError(
            f'Invalid subplot array {array!r}. Numbers must span integers '
            '1 to naxs (i.e. cannot skip over numbers), with 0 representing '
            'empty spaces.'
        )
    if ref not in nums:
        raise ValueError(
            f'Invalid reference number {ref!r}. For array {array!r}, must be '
            'one of {nums}.'
        )
    nrows, ncols = array.shape
    # Get axes ranges from array
    axids = [np.where(array == i) for i in np.sort(np.unique(array)) if i > 0]
    xrange = np.array([[x.min(), x.max()] for _, x in axids])
    yrange = np.array([[y.min(), y.max()] for y, _ in axids])

    # Get basemap.Basemap or cartopy.crs.Projection instances for map
    proj = _notNone(projection, proj, None, names=('projection', 'proj'))
    proj_kw = _notNone(projection_kw, proj_kw, {},
                       names=('projection_kw', 'proj_kw'))
    proj = _axes_dict(naxs, proj, kw=False, default='xy')
    proj_kw = _axes_dict(naxs, proj_kw, kw=True)
    basemap = _axes_dict(naxs, basemap, kw=False, default=False)

    # Standardized user input ratios
    wratios = np.atleast_1d(_notNone(
        width_ratios, wratios, 1,
        names=('width_ratios', 'wratios')
    ))
    hratios = np.atleast_1d(_notNone(
        height_ratios, hratios, 1,
        names=('height_ratios', 'hratios')
    ))
    if len(wratios) == 1:
        wratios = np.repeat(wratios, (ncols,))
    if len(hratios) == 1:
        hratios = np.repeat(hratios, (nrows,))
    if len(wratios) != ncols:
        raise ValueError(f'Got {ncols} columns, but {len(wratios)} wratios.')
    if len(hratios) != nrows:
        raise ValueError(f'Got {nrows} rows, but {len(hratios)} hratios.')
    wratios, hratios = wratios.tolist(), hratios.tolist()  # also makes copy

    # Generate figure and gridspec
    # NOTE: This time we initialize the *gridspec* with user input values
    # TODO: Repair _update_gridspec so it works!
    fig = plt.figure(FigureClass=Figure, ref=ref, **kwargs)
    gs = fig._update_gridspec(
        nrows=nrows, ncols=ncols,
        left=left, right=right, bottom=bottom, top=top,
        wratios=wratios, hratios=hratios
    )

    # Draw main subplots
    axs = naxs * [None]  # list of axes
    for idx in range(naxs):
        # Get figure gridspec ranges
        num = idx + 1
        x0, x1 = xrange[idx, 0], xrange[idx, 1]
        y0, y1 = yrange[idx, 0], yrange[idx, 1]
        # Draw subplot
        ss = gs[y0:y1 + 1, x0:x1 + 1]
        axs[idx] = fig.add_subplot(
            ss, number=num, main=True,
            proj=proj[num], basemap=basemap[num], proj_kw=proj_kw[num]
        )

    # Shared axes setup
    # TODO: Figure out how to defer this to drawtime in #50
    # For some reason just adding _share_setup() to draw() doesn't work
    for ax in axs:
        ax._share_setup()

    # Return figure and axes
    n = (ncols if order == 'C' else nrows)
    return fig, subplot_grid(axs, n=n, order=order)<|MERGE_RESOLUTION|>--- conflicted
+++ resolved
@@ -1082,11 +1082,7 @@
             aspect = 1.0 / ax.get_data_ratio_log()
         else:
             pass  # matplotlib issues warning, forces aspect == 'auto'
-<<<<<<< HEAD
-        if _approx_equal(aspect, self.aspect):
-=======
-        if np.isclose(aspect, subplots_kw['aspect']):
->>>>>>> c2e75842
+        if np.isclose(aspect, self.aspect):
             return
         self.aspect = aspect
         self._update_gridspec()
