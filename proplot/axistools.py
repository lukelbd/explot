#!/usr/bin/env python3
"""
Various axis `~matplotlib.ticker.Formatter` and `~matplotlib.scale.ScaleBase`
classes. Includes constructor functions so that these classes can be selected
with a shorthand syntax.
"""
import re
from .utils import _warn_proplot, _notNone
from .rctools import rc
from numbers import Number
from fractions import Fraction
import numpy as np
import numpy.ma as ma
import matplotlib.dates as mdates
import matplotlib.projections.polar as mpolar
import matplotlib.ticker as mticker
import matplotlib.scale as mscale
import matplotlib.transforms as mtransforms
__all__ = [
    'formatters', 'locators', 'scales',
    'Formatter', 'Locator', 'Scale',
    'AutoFormatter', 'CutoffScale', 'ExpScale',
    'FracFormatter', 'FuncScale',
    'InverseScale',
    'LinearScale',
    'LogitScale',
    'LogScale',
    'MercatorLatitudeScale', 'PowerScale', 'SimpleFormatter',
    'SineLatitudeScale',
    'SymmetricalLogScale',
]

MAX_DIGITS = 32  # do not draw 1000 digits when LogScale limits include zero!
SCALE_PRESETS = {
    'quadratic': ('power', 2,),
    'cubic': ('power', 3,),
    'quartic': ('power', 4,),
    'height': ('exp', np.e, -1 / 7, 1013.25, True),
    'pressure': ('exp', np.e, -1 / 7, 1013.25, False),
    'db': ('exp', 10, 1, 0.1, True),
    'idb': ('exp', 10, 1, 0.1, False),
    'np': ('exp', np.e, 1, 1, True),
    'inp': ('exp', np.e, 1, 1, False),
}


def Locator(locator, *args, **kwargs):
    """
    Return a `~matplotlib.ticker.Locator` instance. This function is used to
    interpret the `xlocator`, `xlocator_kw`, `ylocator`, `ylocator_kw`, `xminorlocator`,
    `xminorlocator_kw`, `yminorlocator`, and `yminorlocator_kw` arguments when
    passed to `~proplot.axes.XYAxes.format`, and the `locator`, `locator_kw`
    `minorlocator`, and `minorlocator_kw` arguments when passed to colorbar
    methods wrapped by `~proplot.wrappers.colorbar_wrapper`.

    Parameters
    ----------
    locator : `~matplotlib.ticker.Locator`, str, float, or list of float
        If `~matplotlib.ticker.Locator`, the object is returned.

        If number, specifies the *multiple* used to define tick separation.
        Returns a `~matplotlib.ticker.MultipleLocator` instance.

        If list of numbers, these points are ticked. Returns a
        `~matplotlib.ticker.FixedLocator` instance.

        If string, a dictionary lookup is performed (see below table).

        ======================  ============================================  =========================================================================================
        Key                     Class                                         Description
        ======================  ============================================  =========================================================================================
        ``'null'``, ``'none'``  `~matplotlib.ticker.NullLocator`              No ticks
        ``'auto'``              `~matplotlib.ticker.AutoLocator`              Major ticks at sensible locations
        ``'minor'``             `~matplotlib.ticker.AutoMinorLocator`         Minor ticks at sensible locations
        ``'date'``              `~matplotlib.dates.AutoDateLocator`           Default tick locations for datetime axes
        ``'log'``               `~matplotlib.ticker.LogLocator` preset        For log-scale axes, ticks on each power of the base
        ``'logminor'``          `~matplotlib.ticker.LogLocator` preset        For log-scale axes, ticks on the 1st through 9th multiples of each power of the base
        ``'maxn'``              `~matplotlib.ticker.MaxNLocator`              No more than ``N`` ticks at sensible locations
        ``'linear'``            `~matplotlib.ticker.LinearLocator`            Exactly ``N`` ticks encompassing the axis limits, spaced as ``numpy.linspace(lo, hi, N)``
        ``'multiple'``          `~matplotlib.ticker.MultipleLocator`          Ticks every ``N`` step away from zero
        ``'fixed'``             `~matplotlib.ticker.FixedLocator`             Ticks at these exact locations
        ``'index'``             `~matplotlib.ticker.IndexLocator`             Ticks on the non-negative integers
        ``'symlog'``            `~matplotlib.ticker.SymmetricalLogLocator`    Ticks for symmetrical log-scale axes
        ``'logit'``             `~matplotlib.ticker.LogitLocator`             Ticks for logit-scale axes
        ``'theta'``             `~matplotlib.projections.polar.ThetaLocator`  Like the base locator but default locations are every `numpy.pi`/8 radians
        ``'year'``              `~matplotlib.dates.YearLocator`               Ticks every ``N`` years
        ``'month'``             `~matplotlib.dates.MonthLocator`              Ticks every ``N`` months
        ``'weekday'``           `~matplotlib.dates.WeekdayLocator`            Ticks every ``N`` weekdays
        ``'day'``               `~matplotlib.dates.DayLocator`                Ticks every ``N`` days
        ``'hour'``              `~matplotlib.dates.HourLocator`               Ticks every ``N`` hours
        ``'minute'``            `~matplotlib.dates.MinuteLocator`             Ticks every ``N`` minutes
        ``'second'``            `~matplotlib.dates.SecondLocator`             Ticks every ``N`` seconds
        ``'microsecond'``       `~matplotlib.dates.MicrosecondLocator`        Ticks every ``N`` microseconds
        ======================  ============================================  =========================================================================================

    *args, **kwargs
        Passed to the `~matplotlib.ticker.Locator` class.

    Returns
    -------
    `~matplotlib.ticker.Locator`
        A `~matplotlib.ticker.Locator` instance.
    """  # noqa
    if isinstance(locator, mticker.Locator):
        return locator
    # Pull out extra args
    if np.iterable(locator) and not isinstance(locator, str) and not all(
            isinstance(num, Number) for num in locator):
        locator, args = locator[0], (*locator[1:], *args)
    # Get the locator
    if isinstance(locator, str):  # dictionary lookup
        # Shorthands and defaults
        if locator == 'logminor':
            locator = 'log'
            kwargs.setdefault('subs', np.arange(10))
        elif locator == 'index':
            args = args or (1,)
            if len(args) == 1:
                args = (*args, 0)
        # Lookup
        if locator not in locators:
            raise ValueError(
                f'Unknown locator {locator!r}. Options are '
                + ', '.join(map(repr, locators.keys())) + '.')
        locator = locators[locator](*args, **kwargs)
    elif isinstance(locator, Number):  # scalar variable
        locator = mticker.MultipleLocator(locator, *args, **kwargs)
    elif np.iterable(locator):
        locator = mticker.FixedLocator(
            np.sort(locator), *args, **kwargs)  # not necessary
    else:
        raise ValueError(f'Invalid locator {locator!r}.')
    return locator


def Formatter(formatter, *args, date=False, index=False, **kwargs):
    r"""
    Return a `~matplotlib.ticker.Formatter` instance. This function is used to
    interpret the `xformatter`, `xformatter_kw`, `yformatter`, and
    `yformatter_kw` arguments when passed to
    `~proplot.axes.XYAxes.format`, and the `formatter`
    and `formatter_kw` arguments when passed to colorbar methods wrapped by
    `~proplot.wrappers.colorbar_wrapper`.

    Parameters
    ----------
    formatter : `~matplotlib.ticker.Formatter`, str, list of str, or function
        If `~matplotlib.ticker.Formatter`, the object is returned.

        If list of strings, ticks are labeled with these strings. Returns a
        `~matplotlib.ticker.FixedFormatter` instance when `index` is ``False``
        and an `~matplotlib.ticker.IndexFormatter` instance when `index` is
        ``True``.

        If function, labels will be generated using this function. Returns a
        `~matplotlib.ticker.FuncFormatter` instance.

        If string, there are 4 possibilities:

        1. If string contains ``'%'`` and `date` is ``False``, ticks will be
           formatted using the C-notation ``string % number`` method. See
           `this page \
<https://docs.python.org/3/library/stdtypes.html#printf-style-string-formatting>`__
           for a review.
        2. If string contains ``'%'`` and `date` is ``True``, datetime
           ``string % number`` formatting is used. See
           `this page \
<https://docs.python.org/3/library/datetime.html#strftime-and-strptime-format-codes>`__
           for a review.
        3. If string contains ``{x}`` or ``{x:...}``, ticks will be
           formatted by calling ``string.format(x=number)``.
        4. In all other cases, a dictionary lookup is performed
           (see below table).

        ======================  ==============================================  ===================================================================================================================================
        Key                     Class                                           Description
        ======================  ==============================================  ===================================================================================================================================
        ``'null'``, ``'none'``  `~matplotlib.ticker.NullFormatter`              No tick labels
        ``'auto'``              `AutoFormatter`                                 New default tick labels for axes
        ``'simple'``            `SimpleFormatter`                               New default tick labels for e.g. contour labels
        ``'frac'``              `FracFormatter`                                 Rational fractions
        ``'date'``              `~matplotlib.dates.AutoDateFormatter`           Default tick labels for datetime axes
        ``'datestr'``           `~matplotlib.dates.DateFormatter`               Date formatting with C-style ``string % format`` notation
        ``'concise'``           `~matplotlib.dates.ConciseDateFormatter`        More concise date labels introduced in `matplotlib 3.1 <https://matplotlib.org/3.1.0/users/whats_new.html#concisedateformatter>`__
        ``'scalar'``            `~matplotlib.ticker.ScalarFormatter`            Old default tick labels for axes
        ``'strmethod'``         `~matplotlib.ticker.StrMethodFormatter`         From the ``string.format`` method
        ``'formatstr'``         `~matplotlib.ticker.FormatStrFormatter`         From C-style ``string % format`` notation
        ``'log'``, ``'sci'``    `~matplotlib.ticker.LogFormatterSciNotation`    For log-scale axes with scientific notation
        ``'math'``              `~matplotlib.ticker.LogFormatterMathtext`       For log-scale axes with math text
        ``'logit'``             `~matplotlib.ticker.LogitFormatter`             For logistic-scale axes
        ``'eng'``               `~matplotlib.ticker.EngFormatter`               Engineering notation
        ``'percent'``           `~matplotlib.ticker.PercentFormatter`           Trailing percent sign
        ``'fixed'``             `~matplotlib.ticker.FixedFormatter`             List of strings
        ``'index'``             `~matplotlib.ticker.IndexFormatter`             List of strings corresponding to non-negative integer positions along the axis
        ``'theta'``             `~matplotlib.projections.polar.ThetaFormatter`  Formats radians as degrees, with a degree symbol
        ``'pi'``                `FracFormatter` preset                          Fractions of :math:`\\pi`
        ``'e'``                 `FracFormatter` preset                          Fractions of *e*
        ``'deg'``               `AutoFormatter` preset                          Trailing degree symbol
        ``'deglon'``            `AutoFormatter` preset                          Trailing degree symbol and cardinal "WE" indicator
        ``'deglat'``            `AutoFormatter` preset                          Trailing degree symbol and cardinal "SN" indicator
        ``'lon'``               `AutoFormatter` preset                          Cardinal "WE" indicator
        ``'lat'``               `AutoFormatter` preset                          Cardinal "SN" indicator
        ======================  ==============================================  ===================================================================================================================================

    date : bool, optional
        Toggles the behavior when `formatter` contains a ``'%'`` sign (see
        above).
    index : bool, optional
        Controls the behavior when `formatter` is a list of strings (see
        above).
    *args, **kwargs
        Passed to the `~matplotlib.ticker.Formatter` class.

    Returns
    -------
    `~matplotlib.ticker.Formatter`
        A `~matplotlib.ticker.Formatter` instance.
    """  # noqa
    if isinstance(formatter, mticker.Formatter):  # formatter object
        return formatter
    # Pull out extra args
    if np.iterable(formatter) and not isinstance(formatter, str) and not all(
            isinstance(item, str) for item in formatter):
        formatter, args = formatter[0], (*formatter[1:], *args)
    # Get the formatter
    if isinstance(formatter, str):  # assumption is list of strings
        # Format strings
        if re.search(r'{x?(:.+)?}', formatter):
            formatter = mticker.StrMethodFormatter(
                formatter, *args, **kwargs)  # new-style .format() form
        elif '%' in formatter:
            if date:
                formatter = mdates.DateFormatter(
                    formatter, *args, **kwargs)  # %-style, dates
            else:
                formatter = mticker.FormatStrFormatter(
                    formatter, *args, **kwargs)  # %-style, numbers
        else:
            # Fraction shorthands
            if formatter in ('pi', 'e'):
                if formatter == 'pi':
                    symbol, number = r'$\pi$', np.pi
                else:
                    symbol, number = '$e$', np.e
                kwargs.setdefault('symbol', symbol)
                kwargs.setdefault('number', number)
                formatter = 'frac'
            # Cartographic shorthands
            if formatter in ('deg', 'deglon', 'deglat', 'lon', 'lat'):
                negpos, suffix = None, None
                if 'deg' in formatter:
                    suffix = '\N{DEGREE SIGN}'
                if 'lat' in formatter:
                    negpos = 'SN'
                if 'lon' in formatter:
                    negpos = 'WE'
                kwargs.setdefault('suffix', suffix)
                kwargs.setdefault('negpos', negpos)
                formatter = 'auto'
            # Lookup
            if formatter not in formatters:
                raise ValueError(
                    f'Unknown formatter {formatter!r}. Options are '
                    + ', '.join(map(repr, formatters.keys())) + '.')
            formatter = formatters[formatter](*args, **kwargs)
    elif callable(formatter):
        formatter = mticker.FuncFormatter(formatter, *args, **kwargs)
    elif np.iterable(formatter):  # list of strings on the major ticks
        if index:
            formatter = mticker.IndexFormatter(formatter)
        else:
            formatter = mticker.FixedFormatter(formatter)
    else:
        raise ValueError(f'Invalid formatter {formatter!r}.')
    return formatter


def Scale(scale, *args, **kwargs):
    """
    Return a `~matplotlib.scale.ScaleBase` instance. This function is used to
    interpret the `xscale`, `xscale_kw`, `yscale`, and `yscale_kw` arguments
    when passed to `~proplot.axes.CartesianAxes.format`.

    Parameters
    ----------
    scale : `~matplotlib.scale.ScaleBase`, str, (str, ...), or class
        If `~matplotlib.scale.ScaleBase`, the object is returned.

        If string, this is the registered scale name or scale "preset" (see
        below table). If an iterable is passed with the scale name as the
        first element, the subsequent items are passed to the scale class as
        positional arguments.

        =================  ===============================  =======================================================================
        Key                Class                            Description
        =================  ===============================  =======================================================================
        ``'linear'``       `~matplotlib.scale.LinearScale`  Linear
        ``'log'``          `LogScale`                       Logarithmic
        ``'symlog'``       `SymmetricalLogScale`            Logarithmic beyond finite space around zero
        ``'logit'``        `~matplotlib.scale.LogitScale`   Logistic
        ``'inverse'``      `InverseScale`                   Inverse
        ``'function'``     `FuncScale`                      Scale from arbitrary forward and backwards functions
        ``'sine'``         `SineLatitudeScale`              Sine function (in degrees)
        ``'mercator'``     `MercatorLatitudeScale`          Mercator latitude function (in degrees)
        ``'exp'``          `ExpScale`                       Arbitrary exponential function
        ``'power'``        `PowerScale`                     Arbitrary power function
        ``'cutoff'``       `CutoffScale`                    Arbitrary piecewise linear transformations
        ``'quadratic'``    `PowerScale` (preset)            Quadratic function
        ``'cubic'``        `PowerScale` (preset)            Cubic function
        ``'quartic'``      `PowerScale` (preset)            Cubic function
        ``'pressure'``     `ExpScale` (preset)              Height (in km) expressed linear in pressure
        ``'height'``       `ExpScale` (preset)              Pressure (in hPa) expressed linear in height
        ``'db'``           `ExpScale` (preset)              Ratio expressed as `decibels <https://en.wikipedia.org/wiki/Decibel>`__
        ``'np'``           `ExpScale` (preset)              Ratio expressed as `nepers <https://en.wikipedia.org/wiki/Neper>`__
        ``'idb'``          `ExpScale` (preset)              `Decibels <https://en.wikipedia.org/wiki/Decibel>`__ expressed as ratio
        ``'inp'``          `ExpScale` (preset)              `Nepers <https://en.wikipedia.org/wiki/Neper>`__ expressed as ratio
        =================  ===============================  =======================================================================

    *args, **kwargs
        Passed to the `~matplotlib.scale.ScaleBase` class.

    Returns
    -------
    `~matplotlib.scale.ScaleBase`
        The scale instance.
    """  # noqa
    if isinstance(scale, mscale.ScaleBase):
        return scale
    # Pull out extra args
    if np.iterable(scale) and not isinstance(scale, str):
        scale, args = scale[0], (*scale[1:], *args)
    if not isinstance(scale, str):
        raise ValueError(f'Invalid scale name {scale!r}. Must be string.')
    # Get scale preset
    if scale in SCALE_PRESETS:
        if args or kwargs:
            _warn_proplot(
                f'Scale {scale!r} is a scale *preset*. Ignoring positional '
                'argument(s): {args} and keyword argument(s): {kwargs}. ')
        scale, *args = SCALE_PRESETS[scale]
    # Get scale
    scale = scale.lower()
    if scale in scales:
        scale = scales[scale]
    else:
        raise ValueError(
            f'Unknown scale or preset {scale!r}. Options are '
            + ', '.join(map(repr, list(scales) + list(SCALE_PRESETS))) + '.')
    return scale(*args, **kwargs)


def _zerofix(x, string, precision=6):
    """
    Try to fix non-zero tick labels formatted as ``'0'``.
    """
    if string.rstrip('0').rstrip('.') == '0' and x != 0:
        string = ('{:.%df}' % precision).format(x)
    return string


class AutoFormatter(mticker.ScalarFormatter):
    """
    The new default formatter, a simple wrapper around
    `~matplotlib.ticker.ScalarFormatter`. Differs from
    `~matplotlib.ticker.ScalarFormatter` in the following ways:

    1. Trims trailing zeros if any exist.
    2. Allows user to specify *range* within which major tick marks
       are labelled.
    3. Allows user to add arbitrary prefix or suffix to every
       tick label string.
    """
    def __init__(self, *args,
                 zerotrim=None, precision=None, tickrange=None,
                 prefix=None, suffix=None, negpos=None, **kwargs):
        """
        Parameters
        ----------
        zerotrim : bool, optional
            Whether to trim trailing zeros.
            Default is :rc:`axes.formatter.zerotrim`.
        tickrange : (float, float), optional
            Range within which major tick marks are labelled.
        prefix, suffix : str, optional
            Prefix and suffix for all strings.
        negpos : str, optional
            Length-2 string indicating the suffix for "negative" and "positive"
            numbers, meant to replace the minus sign. This is useful for
            indicating cardinal geographic coordinates.
        *args, **kwargs
            Passed to `~matplotlib.ticker.ScalarFormatter`.

        Warning
        -------
        The matplotlib `~matplotlib.ticker.ScalarFormatter` determines the
        number of significant digits based on the axis limits, and therefore
        may *truncate* digits while formatting ticks on highly non-linear
        axis scales like `~proplot.axistools.LogScale`. We try to correct
        this behavior with a patch.
        """
        tickrange = tickrange or (-np.inf, np.inf)
        super().__init__(*args, **kwargs)
<<<<<<< HEAD
        zerotrim = _notNone(zerotrim, rc['axes.formatter.zerotrim'])
        self._maxprecision = precision
=======
        zerotrim = _notNone(zerotrim, rc.get('axes.formatter.zerotrim'))
>>>>>>> fc233924
        self._zerotrim = zerotrim
        self._tickrange = tickrange
        self._prefix = prefix or ''
        self._suffix = suffix or ''
        self._negpos = negpos or ''

    def __call__(self, x, pos=None):
        """
        Convert number to a string.

        Parameters
        ----------
        x : float
            The value.
        pos : float, optional
            The position.
        """
        # Tick range limitation
        eps = abs(x) / 1000
        tickrange = self._tickrange
        if (x + eps) < tickrange[0] or (x - eps) > tickrange[1]:
            return ''  # avoid some ticks
        # Negative positive handling
        if not self._negpos:
            tail = ''
        elif x > 0:
            tail = self._negpos[1]
        else:
            x *= -1
            tail = self._negpos[0]
        # Format the string
        string = super().__call__(x, pos)
        for i in range(2):
            # Try to fix non-zero values formatted as zero
            if self._zerotrim and '.' in string:
                string = string.rstrip('0').rstrip('.')
            string = string.replace('-', '\N{MINUS SIGN}')
            if string == '\N{MINUS SIGN}0':
                string = '0'
            if i == 0 and string == '0' and x != 0:
                # Hard limit of MAX_DIGITS sigfigs
                string = ('{:.%df}' % min(
                    abs(np.log10(x) // 1), MAX_DIGITS)).format(x)
                continue
            break
        # Prefix and suffix
        sign = ''
        if string and string[0] == '\N{MINUS SIGN}':
            sign, string = string[0], string[1:]
        if tail:
            sign = ''
        return sign + self._prefix + string + self._suffix + tail


def SimpleFormatter(*args, precision=6, zerotrim=True, **kwargs):
    """
<<<<<<< HEAD
    Return a formatter function that replicates the features of
    `AutoFormatter` with a `~matplotlib.ticker.FuncFormatter` instance. This
    is suitable for arbitrary number formatting that is not necessarily
    associated with any `~matplotlib.axis.Axis` instance, e.g. labelling
    contours.
=======
    Replicates the `zerotrim` feature from `AutoFormatter`, but as a simpler
    `~matplotlib.ticker.FuncFormatter` instance. This is more suitable for
    arbitrary number formatting not necessarily associated with any
    `~matplotlib.axis.Axis` instance, e.g. labeling contours.
>>>>>>> fc233924

    Parameters
    ----------
    precision : int, optional
        The maximum number of digits after the decimal point.
    zerotrim : bool, optional
        Whether to trim trailing zeros.
        Default is :rc:`axes.formatter.zerotrim`.
    """
    zerotrim = _notNone(zerotrim, rc['axes.formatter.zerotrim'])

    def f(x, pos):
        string = ('{:.%df}' % precision).format(x)
        if zerotrim and '.' in string:
            string = string.rstrip('0').rstrip('.')
        if string == '-0' or string == '\N{MINUS SIGN}0':
            string = '0'
        return string.replace('-', '\N{MINUS SIGN}')
    return mticker.FuncFormatter(f)


def FracFormatter(symbol='', number=1):
    r"""
    Return a `~matplotlib.ticker.FuncFormatter` that formats numbers as
    fractions or multiples of some arbitrary value.
    This is powered by the builtin `~fractions.Fraction` class
    and the `~fractions.Fraction.limit_denominator` method.

    Parameters
    ----------
    symbol : str
        The symbol, e.g. ``r'$\pi$'``. Default is ``''``.
    number : float
        The value, e.g. `numpy.pi`. Default is ``1``.
    """
    def f(x, pos):  # must accept location argument
        frac = Fraction(x / number).limit_denominator()
        if x == 0:
            string = '0'
        elif frac.denominator == 1:  # denominator is one
            if frac.numerator == 1 and symbol:
                string = f'{symbol:s}'
            elif frac.numerator == -1 and symbol:
                string = f'-{symbol:s}'
            else:
                string = f'{frac.numerator:d}{symbol:s}'
        else:
            if frac.numerator == 1 and symbol:  # numerator is +/-1
                string = f'{symbol:s}/{frac.denominator:d}'
            elif frac.numerator == -1 and symbol:
                string = f'-{symbol:s}/{frac.denominator:d}'
            else:  # and again make sure we use unicode minus!
                string = f'{frac.numerator:d}{symbol:s}/{frac.denominator:d}'
        return string.replace('-', '\N{MINUS SIGN}')
    return mticker.FuncFormatter(f)


def _scale_factory(scale, axis, *args, **kwargs):
    """If `scale` is a `~matplotlib.scale.ScaleBase` instance, do nothing. If
    it is a registered scale name, look up and instantiate that scale."""
    if isinstance(scale, mscale.ScaleBase):
        if args or kwargs:
            _warn_proplot(f'Ignoring args {args} and keyword args {kwargs}.')
        return scale  # do nothing
    else:
        scale = scale.lower()
        if scale not in scales:
            raise ValueError(
                f'Unknown scale {scale!r}. Options are '
                + ', '.join(map(repr, scales.keys())) + '.')
        return scales[scale](*args, **kwargs)


def _parse_logscale_args(kwargs, *keys):
    """Parse arguments for `LogScale` and `SymmetricalLogScale` that
    inexplicably require ``x`` and ``y`` suffixes by default."""
    for key in keys:
        value = _notNone(  # issues warning when multiple args passed!
            kwargs.pop(key, None),
            kwargs.pop(key + 'x', None),
            kwargs.pop(key + 'y', None),
            None, names=(key, key + 'x', key + 'y'),
        )
        if value is not None:  # dummy axis_name is 'x'
            kwargs[key + 'x'] = value
    return kwargs


class _ScaleBase(object):
    """Mixin scale class that standardizes the
    `~matplotlib.scale.ScaleBase.set_default_locators_and_formatters`
    and `~matplotlib.scale.ScaleBase.get_transform` methods.
    Also overrides `__init__` so you no longer have to instantiate scales
    with an `~matplotlib.axis.Axis` instance."""
    def __init__(self, *args, **kwargs):
        # Pass a dummy axis to the superclass
        axis = type('Axis', (object,), {'axis_name': 'x'})()
        return super().__init__(axis, *args, **kwargs)

    def set_default_locators_and_formatters(self, axis, only_if_default=False):
        """
        Apply all locators and formatters defined as attributes on
        initialization and define defaults for all scales.

        Parameters
        ----------
        axis : `~matplotlib.axis.Axis`
            The axis.
        only_if_default : bool, optional
            Whether to refrain from updating the locators and formatters if
            the axis is currently using non-default versions. Useful if we
            want to avoid overwriting user customization when the scale
            is changed.
        """
        # * We assert isDefault settings, because matplotlib does this in
        #   axis._set_scale but sometimes we need to bypass this method!
        # * Minor locator can be "non default" even when user has not changed
        #   it, due to "turning minor ticks" on and off, so always apply
        #   default if it is currently AutoMinorLocator.
        if getattr(self, '_smart_bounds', None):
            axis.set_smart_bounds(True)  # unnecessary?
        if not only_if_default or axis.isDefault_majloc:
            axis.set_major_locator(
                getattr(self, '_major_locator', None) or Locator('auto')
            )
            axis.isDefault_majloc = True
        if not only_if_default or axis.isDefault_majfmt:
            axis.set_major_formatter(
                getattr(self, '_major_formatter', None) or Formatter('auto')
            )
            axis.isDefault_majfmt = True
        if (not only_if_default or axis.isDefault_minloc or isinstance(
                axis.get_minor_locator(), mticker.AutoMinorLocator)):
            name = axis.axis_name if axis.axis_name in 'xy' else 'x'
            minor = 'minor' if rc[name + 'tick.minor.visible'] else 'null'
            axis.set_minor_locator(
                getattr(self, '_minor_locator', None) or Locator(minor)
            )
            axis.isDefault_minloc = True
        if (not only_if_default or axis.isDefault_minfmt or isinstance(
                axis.get_minor_formatter(), mticker.NullFormatter)):
            axis.set_minor_formatter(
                getattr(self, '_minor_formatter', None) or Formatter('null')
            )
            axis.isDefault_minfmt = True

    def get_transform(self):
        """Returns the scale transform."""
        return getattr(self, '_transform', mtransforms.IdentityTransform())


class LinearScale(_ScaleBase, mscale.LinearScale):
    """
    As with `~matplotlib.scale.LinearScale`. `AutoFormatter` is the new
    default major formatter.
    """
    name = 'linear'
    """The registered scale name."""


class LogitScale(_ScaleBase, mscale.LogitScale):
    """
    As with `~matplotlib.scale.LogitScale`. `AutoFormatter` is the new
    default major formatter.
    """
    name = 'logit'
    """The registered scale name."""


class LogScale(_ScaleBase, mscale.LogScale):
    """
    As with `~matplotlib.scale.LogScale`. `AutoFormatter` is the new
    default major formatter. Separate "``x``" and "``y``" versions of each
    keyword argument are no longer required.
    """
    name = 'log'
    """The registered scale name."""

    def __init__(self, **kwargs):
        """
        Parameters
        ----------
        base : float, optional
            The base of the logarithm. Default is ``10``.
        nonpos : {'mask', 'clip'}, optional
            Non-positive values in *x* or *y* can be masked as
            invalid, or clipped to a very small positive number.
        subs : list of int, optional
            Default tick locations are on these multiples of each power
            of the base. For example, ``subs=(1,2,5)`` draws ticks on 1, 2, 5,
            10, 20, 50, etc.
        basex, basey, nonposx, nonposy, subsx, subsy
            Aliases for the above keywords. These used to be conditional
            on the *name* of the axis.
        """
        kwargs = _parse_logscale_args(kwargs, 'base', 'nonpos', 'subs')
        super().__init__(**kwargs)
        # self._major_formatter = Formatter('log')
        self._major_locator = Locator('log', base=self.base)
        self._minor_locator = Locator('log', base=self.base, subs=self.subs)


class SymmetricalLogScale(_ScaleBase, mscale.SymmetricalLogScale):
    """
    As with `~matplotlib.scale.SymmetricLogScale`. `AutoFormatter` is the new
    default major formatter. Separate "``x``" and "``y``" versions of each
    keyword argument are no longer required.
    """
    name = 'symlog'
    """The registered scale name."""

    def __init__(self, **kwargs):
        """
        Parameters
        ----------
        base : float, optional
            The base of the logarithm. Default is ``10``.
        linthresh : float, optional
            Defines the range ``(-linthresh, linthresh)``, within which the
            plot is linear.  This avoids having the plot go to infinity around
            zero. Defaults to 2.
        linscale : float, optional
            This allows the linear range ``(-linthresh, linthresh)`` to be
            stretched relative to the logarithmic range. Its value is the
            number of decades to use for each half of the linear range. For
            example, when `linscale` is ``1`` (the default), the space used
            for the positive and negative halves of the linear range will be
            equal to one decade in the logarithmic range.
        subs : sequence of int, optional
            Default minor tick locations are on these multiples of each power
            of the base. For example, ``subs=[1,2,5]`` draws ticks on 1, 2, 5,
            10, 20, 50, 100, 200, 500, etc.
        basex, basey, linthreshx, linthreshy, linscalex, linscaley, \
subsx, subsy
            Aliases for the above keywords. These used to be conditional
            on the *name* of the axis.
        """
        kwargs = _parse_logscale_args(kwargs,
                                      'base', 'linthresh', 'linscale', 'subs')
        super().__init__(**kwargs)
        # Note the symlog locator gets base and linthresh from the transform
        # self._major_formatter = Formatter('symlog'))
        self._major_locator = Locator('symlog', transform=self.get_transform())
        self._minor_locator = Locator('symlog', transform=self.get_transform(),
                                      subs=self.subs)


class FuncScale(_ScaleBase, mscale.ScaleBase):
    """
    Arbitrary scale with user-supplied forward and inverse functions and
    an arbitrary additional transform applied thereafter. The input should
    be a tuple of functions and, optionally, a
    `~matplotlib.transforms.Transform` instance.
    """
    name = 'function'
    """The registered scale name."""

    def __init__(self, functions, transform=None, scale=None,
                 major_locator=None, minor_locator=None,
                 major_formatter=None, minor_formatter=None,
                 ):
        """
        Parameters
        ----------
        functions : (function, function) or `~matplotlib.scale.ScaleBase`
            Length-2 tuple of forward and inverse functions, or another
            `~matplotlib.scale.ScaleBase` from which the functions are drawn.
        transform : `~matplotlib.transforms.Transform`, optional
            Additional transform applied after the forward function
            and before the inverse function.
        major_locator, minor_locator : `~matplotlib.ticker.Locator`, optional
            The default major and minor locator. By default these are the same
            as `~matplotlib.scale.LinearScale`.
        major_formatter, minor_formatter : `~matplotlib.ticker.Formatter`, \
optional
            The default major and minor formatter. By default these are the
            same as `~matplotlib.scale.LinearScale`.
        """
        if np.iterable(functions) and len(functions) == 2 and all(
                callable(ifunction) for ifunction in functions):
            forward, inverse = functions
        else:
            raise ValueError(
                f'scale needs length-2 list of forward and inverse '
                f'functions, not {functions!r}.')
        functransform = FuncTransform(forward, inverse)
        if transform is not None:
            if isinstance(transform, mtransforms.Transform):
                functransform = functransform + transform
            else:
                raise ValueError(
                    f'transform {transform!r} must be a Transform instance, '
                    f'not {type(transform)!r}.')
        self._transform = functransform
        if major_locator:
            self._major_locator = major_locator
        if minor_locator:
            self._minor_locator = minor_locator
        if major_formatter:
            self._major_formatter = major_formatter
        if minor_formatter:
            self._minor_formatter = minor_formatter


class FuncTransform(mtransforms.Transform):
    input_dims = 1
    output_dims = 1
    is_separable = True
    has_inverse = True

    def __init__(self, forward, inverse):
        super().__init__()
        if callable(forward) and callable(inverse):
            self._forward = forward
            self._inverse = inverse
        else:
            raise ValueError('arguments to FuncTransform must be functions')

    def inverted(self):
        return FuncTransform(self._inverse, self._forward)

    def transform_non_affine(self, values):
        return self._forward(values)


class PowerScale(_ScaleBase, mscale.ScaleBase):
    r"""
    "Power scale" that performs the transformation

    .. math::

        x^{c}

    """
    name = 'power'
    """The registered scale name."""

    def __init__(self, power=1, inverse=False, *, minpos=1e-300, **kwargs):
        """
        Parameters
        ----------
        power : float, optional
            The power :math:`c` to which :math:`x` is raised.
        inverse : bool, optional
            If ``True``, the "forward" direction performs
            the inverse operation :math:`x^{1/c}`.
        minpos : float, optional
            The minimum permissible value, used to truncate negative values.
        """
        super().__init__()
        if not inverse:
            self._transform = PowerTransform(power, minpos)
        else:
            self._transform = InvertedPowerTransform(power, minpos)

    def limit_range_for_scale(self, vmin, vmax, minpos):
        """Returns the range *vmin* and *vmax* limited to positive numbers."""
        return max(vmin, minpos), max(vmax, minpos)


class PowerTransform(mtransforms.Transform):
    input_dims = 1
    output_dims = 1
    has_inverse = True
    is_separable = True

    def __init__(self, power, minpos):
        super().__init__()
        self.minpos = minpos
        self._power = power

    def inverted(self):
        return InvertedPowerTransform(self._power, self.minpos)

    def transform_non_affine(self, a):
        aa = np.array(a)
        aa[aa <= self.minpos] = self.minpos  # necessary
        return np.power(np.array(a), self._power)


class InvertedPowerTransform(mtransforms.Transform):
    input_dims = 1
    output_dims = 1
    has_inverse = True
    is_separable = True

    def __init__(self, power, minpos):
        super().__init__()
        self.minpos = minpos
        self._power = power

    def inverted(self):
        return PowerTransform(self._power, self.minpos)

    def transform_non_affine(self, a):
        aa = np.array(a)
        aa[aa <= self.minpos] = self.minpos  # necessary
        return np.power(np.array(a), 1 / self._power)


class ExpScale(_ScaleBase, mscale.ScaleBase):
    r"""
    "Exponential scale" that performs either of two transformations. When
    `inverse` is ``False`` (the default), performs the transformation

    .. math::

        Ca^{bx}

    where the constants :math:`a`, :math:`b`, and :math:`C` are set by the
    input (see below). When `inverse` is ``True``, this performs the inverse
    transformation

    .. math::

        (\log_a(x) - \log_a(C))/b

    which in appearence is equivalent to `LogScale` since it is just a linear
    transformation of the logarithm.
    """
    name = 'exp'
    """The registered scale name."""

    def __init__(
            self, a=np.e, b=1, c=1, inverse=False, minpos=1e-300,
            **kwargs):
        """
        Parameters
        ----------
        a : float, optional
            The base of the exponential, i.e. the :math:`a` in :math:`Ca^{bx}`.
        b : float, optional
            The scale for the exponent, i.e. the :math:`b` in :math:`Ca^{bx}`.
        c : float, optional
            The coefficient of the exponential, i.e. the :math:`C`
            in :math:`Ca^{bx}`.
        minpos : float, optional
            The minimum permissible value, used to truncate negative values.
        inverse : bool, optional
            If ``True``, the "forward" direction performs the inverse
            operation.
        """
        super().__init__()
        if not inverse:
            self._transform = ExpTransform(a, b, c, minpos)
        else:
            self._transform = InvertedExpTransform(a, b, c, minpos)

    def limit_range_for_scale(self, vmin, vmax, minpos):
        """Return *vmin* and *vmax* limited to positive numbers."""
        return max(vmin, minpos), max(vmax, minpos)


class ExpTransform(mtransforms.Transform):
    input_dims = 1
    output_dims = 1
    has_inverse = True
    is_separable = True

    def __init__(self, a, b, c, minpos):
        super().__init__()
        self.minpos = minpos
        self._a = a
        self._b = b
        self._c = c

    def inverted(self):
        return InvertedExpTransform(self._a, self._b, self._c, self.minpos)

    def transform_non_affine(self, a):
        return self._c * np.power(self._a, self._b * np.array(a))


class InvertedExpTransform(mtransforms.Transform):
    input_dims = 1
    output_dims = 1
    has_inverse = True
    is_separable = True

    def __init__(self, a, b, c, minpos):
        super().__init__()
        self.minpos = minpos
        self._a = a
        self._b = b
        self._c = c

    def inverted(self):
        return ExpTransform(self._a, self._b, self._c, self.minpos)

    def transform_non_affine(self, a):
        aa = np.array(a)
        aa[aa <= self.minpos] = self.minpos  # necessary
        return np.log(aa / self._c) / (self._b * np.log(self._a))


class MercatorLatitudeScale(_ScaleBase, mscale.ScaleBase):
    r"""
    Axis scale that transforms coordinates as with latitude in the `Mercator \
projection <http://en.wikipedia.org/wiki/Mercator_projection>`__.
    Adapted from `this matplotlib example \
<https://matplotlib.org/examples/api/custom_scale_example.html>`__.
    The scale function is as follows.

    .. math::

        y = \\ln(\\tan(\\pi x/180) + \\sec(\\pi x/180))

    The inverse scale function is as follows.

    .. math::

        x = 180\\arctan(\\sinh(y))/\\pi

    """
    name = 'mercator'
    """The registered scale name."""

    def __init__(self, thresh=85.0):
        """
        Parameters
        ----------
        thresh : float, optional
            Threshold between 0 and 90, used to constrain axis limits between
            ``-thresh`` and ``+thresh``.
        """
        super().__init__()
        if thresh >= 90.0:
            raise ValueError('Threshold "thresh" must be <=90.')
        self._thresh = thresh
        self._transform = MercatorLatitudeTransform(thresh)
        self._major_formatter = Formatter('deg')
        self._smart_bounds = True

    def limit_range_for_scale(self, vmin, vmax, minpos):
        """Return *vmin* and *vmax* limited to some range within
        +/-90 degrees (exclusive)."""
        return max(vmin, -self._thresh), min(vmax, self._thresh)


class MercatorLatitudeTransform(mtransforms.Transform):
    input_dims = 1
    output_dims = 1
    is_separable = True
    has_inverse = True

    def __init__(self, thresh):
        super().__init__()
        self._thresh = thresh

    def inverted(self):
        return InvertedMercatorLatitudeTransform(self._thresh)

    def transform_non_affine(self, a):
        # With safeguards
        # TODO: Can improve this?
        a = np.deg2rad(a)  # convert to radians
        m = ma.masked_where((a < -self._thresh) | (a > self._thresh), a)
        if m.mask.any():
            return ma.log(np.abs(ma.tan(m) + 1 / ma.cos(m)))
        else:
            return np.log(np.abs(np.tan(a) + 1 / np.cos(a)))


class InvertedMercatorLatitudeTransform(mtransforms.Transform):
    input_dims = 1
    output_dims = 1
    is_separable = True
    has_inverse = True

    def __init__(self, thresh):
        super().__init__()
        self._thresh = thresh

    def inverted(self):
        return MercatorLatitudeTransform(self._thresh)

    def transform_non_affine(self, a):
        # m = ma.masked_where((a < -self._thresh) | (a > self._thresh), a)
        # always assume in first/fourth quadrant, i.e. go from -pi/2 to pi/2
        return np.rad2deg(np.arctan2(1, np.sinh(a)))


class SineLatitudeScale(_ScaleBase, mscale.ScaleBase):
    r"""
    Axis scale that is linear in the *sine* of *x*. The axis limits are
    constrained to fall between ``-90`` and ``+90`` degrees. The scale
    function is as follows.

    .. math::

        y = \sin(\pi x/180)

    The inverse scale function is as follows.

    .. math::

        x = 180\arcsin(y)/\pi
    """
    name = 'sine'
    """The registered scale name."""

    def __init__(self):
        super().__init__()
        self._transform = SineLatitudeTransform()
        self._major_formatter = Formatter('deg')
        self._smart_bounds = True

    def limit_range_for_scale(self, vmin, vmax, minpos):
        """Return *vmin* and *vmax* limited to some range within
        +/-90 degrees (inclusive)."""
        return max(vmin, -90), min(vmax, 90)


class SineLatitudeTransform(mtransforms.Transform):
    input_dims = 1
    output_dims = 1
    is_separable = True
    has_inverse = True

    def __init__(self):
        super().__init__()

    def inverted(self):
        return InvertedSineLatitudeTransform()

    def transform_non_affine(self, a):
        # With safeguards
        # TODO: Can improve this?
        with np.errstate(invalid='ignore'):  # NaNs will always be False
            m = (a >= -90) & (a <= 90)
        if not m.all():
            aa = ma.masked_where(~m, a)
            return ma.sin(np.deg2rad(aa))
        else:
            return np.sin(np.deg2rad(a))


class InvertedSineLatitudeTransform(mtransforms.Transform):
    input_dims = 1
    output_dims = 1
    is_separable = True
    has_inverse = True

    def __init__(self):
        super().__init__()

    def inverted(self):
        return SineLatitudeTransform()

    def transform_non_affine(self, a):
        # Clipping, instead of setting invalid
        # NOTE: Using ma.arcsin below caused super weird errors, dun do that
        aa = a.copy()
        return np.rad2deg(np.arcsin(aa))


class CutoffScale(_ScaleBase, mscale.ScaleBase):
    """
    Axis scale composed of arbitrary piecewise linear transformations.
    The axis can undergo discrete jumps, "accelerations", or "decelerations"
    between successive thresholds. Adapted from
    `this stackoverflow post <https://stackoverflow.com/a/5669301/4970632>`__.
    """
    name = 'cutoff'
    """The registered scale name."""

    def __init__(self, *args, **kwargs):
        """
        Parameters
        ----------
        *args : (thresh_1, scale_1, ..., thresh_N, [scale_N]), optional
            Sequence of thresholds and scales. If the final scale is omitted
            (i.e. you passed an odd number of args) it is set to ``1``.

            * If ``scale_i < 1``, the axis is decelerated from ``thresh_i`` to
              ``thresh_i+1`` or, if ``i == N``, everywhere above ``thresh_i``.
            * If ``scale_i > 1``, the axis is accelerated from ``thresh_i`` to
              ``thresh_i+1`` or, if ``i == N``, everywhere above ``thresh_i``.
            * If ``scale_i == np.inf``, the axis *discretely jumps* from
              ``thresh_i`` to ``thresh_i+1``.

        Example
        -------

        >>> import proplot as plot
        ... import numpy as np
        ... scale = plot.CutoffScale(10, 2)  # go "twice as fast" after 10
        ... scale = plot.CutoffScale(10, 0.5, 20)  # zoom in between 10 and 20
        ... scale = plot.CutoffScale(10, np.inf, 20)  # jump from 10 to 20

        """
        super().__init__()
        args = list(args)
        if len(args) % 2 == 1:
            args.append(1)
        threshs = args[::2]
        scales = args[1::2]
        self._transform = CutoffTransform(threshs, scales)


class CutoffTransform(mtransforms.Transform):
    input_dims = 1
    output_dims = 1
    has_inverse = True
    is_separable = True

    def __init__(self, threshs, scales, zero_dists=None):
        # The zero_dists array is used to fill in distances where scales and
        # threshold steps are zero. Used for inverting discrete transorms.
        super().__init__()
        dists = np.diff(threshs)
        scales = np.asarray(scales)
        threshs = np.asarray(threshs)
        if len(scales) != len(threshs):
            raise ValueError(f'Got {len(threshs)} but {len(scales)} scales.')
        if any(scales < 0):
            raise ValueError('Scales must be non negative.')
        if scales[-1] in (0, np.inf):
            raise ValueError('Final scale must be finite.')
        if any(dists < 0):
            raise ValueError('Thresholds must be monotonically increasing.')
        if any((dists == 0) | (scales == 0)) and (
                any((dists == 0) != (scales == 0)) or zero_dists is None):
            raise ValueError(
                'Got zero scales and distances in different places or '
                'zero_dists is None.')
        self._scales = scales
        self._threshs = threshs
        with np.errstate(divide='ignore', invalid='ignore'):
            dists = np.concatenate((threshs[:1], dists / scales[:-1]))
            if zero_dists is not None:
                dists[scales[:-1] == 0] = zero_dists
            self._dists = dists

    def inverted(self):
        # Use same algorithm for inversion!
        threshs = np.cumsum(self._dists)  # thresholds in transformed space
        with np.errstate(divide='ignore', invalid='ignore'):
            scales = 1 / self._scales  # new scales are inverse
        zero_dists = np.diff(self._threshs)[scales[:-1] == 0]
        return CutoffTransform(threshs, scales, zero_dists=zero_dists)

    def transform_non_affine(self, a):
        # Cannot do list comprehension because this method sometimes
        # received non-1d arrays
        dists = self._dists
        scales = self._scales
        threshs = self._threshs
        aa = np.array(a)  # copy
        with np.errstate(divide='ignore', invalid='ignore'):
            for i, ai in np.ndenumerate(a):
                j = np.searchsorted(threshs, ai)
                if j > 0:
                    aa[i] = dists[:j].sum() + (
                        ai - threshs[j - 1]) / scales[j - 1]
        return aa


class InverseScale(_ScaleBase, mscale.ScaleBase):
    r"""
    Axis scale that is linear in the *inverse* of *x*. The forward and inverse
    scale functions are as follows.

    .. math::

        y = x^{-1}

    """
    # Unlike log-scale, we can't just warp the space between
    # the axis limits -- have to actually change axis limits. Also this
    # scale will invert and swap the limits you provide. Weird!
    name = 'inverse'
    """The registered scale name."""

    def __init__(self, **kwargs):
        super().__init__()
        self._transform = InverseTransform()
        self._major_locator = Locator('log', base=10, subs=(1, 2, 5))
        self._minor_locator = Locator('log', base=10, subs='auto')
        self._smart_bounds = True
        # self._minor_formatter = Fromatter('log')

    def limit_range_for_scale(self, vmin, vmax, minpos):
        """Return *vmin* and *vmax* limited to positive numbers."""
        return max(vmin, minpos), max(vmax, minpos)


class InverseTransform(mtransforms.Transform):
    # Create transform object
    input_dims = 1
    output_dims = 1
    is_separable = True
    has_inverse = True

    def __init__(self):
        super().__init__()

    def inverted(self):
        return InverseTransform()

    def transform_non_affine(self, a):
        a = np.array(a)
        # f = np.abs(a) <= self.minpos # attempt for negative-friendly
        # aa[f] = np.sign(a[f])*self.minpos
        with np.errstate(divide='ignore', invalid='ignore'):
            return 1.0 / a


#: The registered scale names and their associated
#: `~matplotlib.scale.ScaleBase` classes. See `Scale` for a table.
scales = mscale._scale_mapping

#: Mapping of strings to `~matplotlib.ticker.Locator` classes. See
#: `Locator` for a table."""
locators = {
    'none': mticker.NullLocator,
    'null': mticker.NullLocator,
    'auto': mticker.AutoLocator,
    'log': mticker.LogLocator,
    'maxn': mticker.MaxNLocator,
    'linear': mticker.LinearLocator,
    'multiple': mticker.MultipleLocator,
    'fixed': mticker.FixedLocator,
    'index': mticker.IndexLocator,
    'symlog': mticker.SymmetricalLogLocator,
    'logit': mticker.LogitLocator,
    'minor': mticker.AutoMinorLocator,
    'date': mdates.AutoDateLocator,
    'microsecond': mdates.MicrosecondLocator,
    'second': mdates.SecondLocator,
    'minute': mdates.MinuteLocator,
    'hour': mdates.HourLocator,
    'day': mdates.DayLocator,
    'weekday': mdates.WeekdayLocator,
    'month': mdates.MonthLocator,
    'year': mdates.YearLocator,
}
if hasattr(mpolar, 'ThetaLocator'):
    locators['theta'] = mpolar.ThetaLocator

#: Mapping of strings to `~matplotlib.ticker.Formatter` classes. See
#: `Formatter` for a table.
formatters = {  # note default LogFormatter uses ugly e+00 notation
    'auto': AutoFormatter,
    'frac': FracFormatter,
    'simple': SimpleFormatter,
    'date': mdates.AutoDateFormatter,
    'datestr': mdates.DateFormatter,
    'scalar': mticker.ScalarFormatter,
    'none': mticker.NullFormatter,
    'null': mticker.NullFormatter,
    'strmethod': mticker.StrMethodFormatter,
    'formatstr': mticker.FormatStrFormatter,
    'log': mticker.LogFormatterSciNotation,
    'sci': mticker.LogFormatterSciNotation,
    'math': mticker.LogFormatterMathtext,
    'logit': mticker.LogitFormatter,
    'eng': mticker.EngFormatter,
    'percent': mticker.PercentFormatter,
    'index': mticker.IndexFormatter,
}
if hasattr(mdates, 'ConciseDateFormatter'):
    formatters['concise'] = mdates.ConciseDateFormatter
if hasattr(mpolar, 'ThetaFormatter'):
    formatters['theta'] = mpolar.ThetaFormatter

# Monkey patch. Force scale_factory to accept ScaleBase instances, so that
# set_xscale and set_yscale can accept scales returned by the Scale constructor
if mscale.scale_factory is not _scale_factory:
    mscale.scale_factory = _scale_factory

# Custom scales and overrides
mscale.register_scale(CutoffScale)
mscale.register_scale(ExpScale)
mscale.register_scale(LogScale)
mscale.register_scale(LinearScale)
mscale.register_scale(LogitScale)
mscale.register_scale(FuncScale)
mscale.register_scale(PowerScale)
mscale.register_scale(SymmetricalLogScale)
mscale.register_scale(InverseScale)
mscale.register_scale(SineLatitudeScale)
mscale.register_scale(MercatorLatitudeScale)<|MERGE_RESOLUTION|>--- conflicted
+++ resolved
@@ -398,14 +398,9 @@
         axis scales like `~proplot.axistools.LogScale`. We try to correct
         this behavior with a patch.
         """
+        super().__init__(*args, **kwargs)
+        zerotrim = _notNone(zerotrim, rc['axes.formatter.zerotrim'])
         tickrange = tickrange or (-np.inf, np.inf)
-        super().__init__(*args, **kwargs)
-<<<<<<< HEAD
-        zerotrim = _notNone(zerotrim, rc['axes.formatter.zerotrim'])
-        self._maxprecision = precision
-=======
-        zerotrim = _notNone(zerotrim, rc.get('axes.formatter.zerotrim'))
->>>>>>> fc233924
         self._zerotrim = zerotrim
         self._tickrange = tickrange
         self._prefix = prefix or ''
@@ -462,18 +457,10 @@
 
 def SimpleFormatter(*args, precision=6, zerotrim=True, **kwargs):
     """
-<<<<<<< HEAD
-    Return a formatter function that replicates the features of
-    `AutoFormatter` with a `~matplotlib.ticker.FuncFormatter` instance. This
-    is suitable for arbitrary number formatting that is not necessarily
-    associated with any `~matplotlib.axis.Axis` instance, e.g. labelling
-    contours.
-=======
-    Replicates the `zerotrim` feature from `AutoFormatter`, but as a simpler
-    `~matplotlib.ticker.FuncFormatter` instance. This is more suitable for
+    Return a `~matplotlib.ticker.FuncFormatter` instance that replicates the
+    `zerotrim` feature from `AutoFormatter`. This is more suitable for
     arbitrary number formatting not necessarily associated with any
     `~matplotlib.axis.Axis` instance, e.g. labeling contours.
->>>>>>> fc233924
 
     Parameters
     ----------
